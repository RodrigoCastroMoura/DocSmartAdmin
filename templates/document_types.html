{% extends "base.html" %}

{% block content %}
<div class="page-container">
    <div class="header-actions">
        <h2><i data-feather="file"></i> Document Types</h2>
        <button class="action-btn primary" onclick="showAddDocumentTypeModal()">
            <i data-feather="plus"></i> Add Document Type
        </button>
    </div>
    <div class="content-grid" id="documentTypesContent">
        <div class="document-types-grid">
            <div class="no-data">
                <i data-feather="inbox"></i>
                <p>Loading document types...</p>
            </div>
        </div>
    </div>
</div>

<!-- Add Document Type Modal -->
<div id="addDocumentTypeModal" class="modal">
    <div class="modal-content">
        <h3>Add Document Type</h3>
        <form id="addDocumentTypeForm" onsubmit="createDocumentType(event)">
            <div class="form-group">
                <label for="documentTypeName">Name</label>
                <input type="text" id="documentTypeName" name="name" required>
            </div>
            <div class="form-group">
                <label for="documentTypeDescription">Description</label>
                <input type="text" id="documentTypeDescription" name="description">
            </div>
            <div class="form-group">
                <label for="documentTypeDepartment">Department</label>
                <select id="documentTypeDepartment" onchange="loadDepartmentCategories(this.value)">
                    <option value="">Select Department</option>
                </select>
            </div>
            <div class="form-group">
                <label for="documentTypeCategory">Category</label>
                <select id="documentTypeCategory" name="category_id" required>
                    <option value="">Select Category</option>
                </select>
            </div>
            <div class="modal-actions">
                <button type="button" class="action-btn" onclick="hideModal('addDocumentTypeModal')">Cancel</button>
                <button type="submit" class="action-btn primary">Add</button>
            </div>
        </form>
    </div>
</div>

<!-- Edit Document Type Modal -->
<div id="editDocumentTypeModal" class="modal">
    <div class="modal-content">
        <h3>Edit Document Type</h3>
        <form id="editDocumentTypeForm" onsubmit="updateDocumentType(event)">
            <input type="hidden" id="editDocumentTypeId">
            <div class="form-group">
                <label for="editDocumentTypeName">Name</label>
                <input type="text" id="editDocumentTypeName" name="name" required>
            </div>
            <div class="form-group">
                <label for="editDocumentTypeDescription">Description</label>
                <input type="text" id="editDocumentTypeDescription" name="description">
            </div>
            <div class="form-group">
                <label for="editDocumentTypeDepartment">Department</label>
                <select id="editDocumentTypeDepartment" onchange="loadDepartmentCategories(this.value, 'editDocumentTypeCategory')">
                    <option value="">Select Department</option>
                </select>
            </div>
            <div class="form-group">
                <label for="editDocumentTypeCategory">Category</label>
                <select id="editDocumentTypeCategory" name="category_id" required>
                    <option value="">Select Category</option>
                </select>
            </div>
            <div class="modal-actions">
                <button type="button" class="action-btn" onclick="hideModal('editDocumentTypeModal')">Cancel</button>
                <button type="submit" class="action-btn primary">Update</button>
            </div>
        </form>
    </div>
</div>

<script>
setupFormValidation('addDocumentTypeForm', {
    'documentTypeName': [
        ValidationRules.required,
        ValidationRules.minLength(3),
        ValidationRules.maxLength(50)
    ],
    'documentTypeCategory': [
        ValidationRules.required
    ]
});

setupFormValidation('editDocumentTypeForm', {
    'editDocumentTypeName': [
        ValidationRules.required,
        ValidationRules.minLength(3),
        ValidationRules.maxLength(50)
    ],
    'editDocumentTypeCategory': [
        ValidationRules.required
    ]
});

async function loadDepartments() {
    const departmentSelects = [
        document.getElementById('documentTypeDepartment'),
        document.getElementById('editDocumentTypeDepartment')
    ];
    
    try {
        const response = await fetch('/api/departments');
        if (!response.ok) throw new Error('Failed to load departments');
        const data = await response.json();
        
        const departmentsOptions = `
            <option value="">Select Department</option>
            ${data.map(dept => 
                `<option value="${dept.id}">${dept.name}</option>`
            ).join('')}`;
            
        departmentSelects.forEach(select => {
            if (select) select.innerHTML = departmentsOptions;
        });
    } catch (error) {
        console.error('Error loading departments:', error);
        departmentSelects.forEach(select => {
            if (select) select.innerHTML = '<option value="">Error loading departments</option>';
        });
    }
}

async function loadDepartmentCategories(departmentId, targetId = 'documentTypeCategory') {
    const categorySelect = document.getElementById(targetId);
    categorySelect.innerHTML = '<option value="">Loading categories...</option>';
    categorySelect.disabled = true;

    try {
        const response = await fetch(`/api/categories/departments/${departmentId}/categories`);
        if (!response.ok) throw new Error('Failed to load categories');
        const data = await response.json();
        
        categorySelect.innerHTML = `
            <option value="">Select Category</option>
            ${data.categories.map(cat => 
                `<option value="${cat.id}">${cat.name}</option>`
            ).join('')}`;
    } catch (error) {
        console.error('Error loading categories:', error);
        categorySelect.innerHTML = '<option value="">Error loading categories</option>';
    } finally {
        categorySelect.disabled = false;
    }
}

async function loadDocumentTypes() {
    const contentDiv = document.getElementById('documentTypesContent');
    showLoading(contentDiv);

    try {
        const response = await fetch('/api/document_types');
        if (!response.ok) {
            throw new Error(`HTTP error! status: ${response.status}`);
        }
        
        const data = await response.json();
        if (!data || !data.document_types) {
            throw new Error('Invalid response format');
        }

        contentDiv.innerHTML = generateDocumentTypesHTML(data.document_types);
        feather.replace();
    } catch (error) {
        console.error('Error loading document types:', error);
        contentDiv.innerHTML = `
            <div class="document-types-grid">
                <div class="no-data">
                    <i data-feather="alert-circle"></i>
                    <p>${error.message || 'Failed to load document types'}</p>
                </div>
            </div>`;
        feather.replace();
    } finally {
        hideLoading(contentDiv);
    }
}

function generateDocumentTypesHTML(types) {
    if (!Array.isArray(types) || types.length === 0) {
        return `
            <div class="document-types-grid">
                <div class="no-data">
                    <i data-feather="inbox"></i>
                    <p>No document types found</p>
                </div>
            </div>`;
    }

    const typesHTML = types.map(type => `
        <div class="document-type-card" data-id="${type.id}">
            <div class="document-type-header">
                <i data-feather="file"></i>
                <a href="/document_type/${type.id}/documents" class="document-type-link">
                    <h3>${type.name}</h3>
                </a>   
            </div>
            <div class="document-type-info">
                <p class="description">${type.description || 'No description'}</p>
                <p class="meta">
                    <span>Documents: ${type.document_count || 0}</span>
                    <span>Created: ${new Date(type.created_at).toLocaleDateString()}</span>
                </p>
            </div>
            <div class="document-type-actions">
                <button class="action-btn" onclick='showEditDocumentTypeModal("${type.id}", ${JSON.stringify(type)})'>
                    <i data-feather="edit-2"></i>
                </button>
                <button class="action-btn danger" onclick="deleteDocumentType('${type.id}')">
                    <i data-feather="trash-2"></i>
                </button>
            </div>
        </div>
    `).join('');

    return `<div class="document-types-grid">${typesHTML}</div>`;
}

async function createDocumentType(event) {
    event.preventDefault();
    const form = event.target;
    const submitButton = form.querySelector('button[type="submit"]');
    
    if (!validateForm(form)) {
        return;
    }
    
    const formData = new FormData(form);
    const data = Object.fromEntries(formData);
    showLoading(submitButton);

    try {
        const response = await fetch('/api/document_types', {
            method: 'POST',
            headers: {
                'Content-Type': 'application/json',
            },
            body: JSON.stringify(data)
        });

        if (!response.ok) {
            const errorData = await response.json();
            throw new Error(errorData.error || 'Failed to create document type');
        }

        hideModal('addDocumentTypeModal');
        form.reset();
        await loadDocumentTypes();
        showErrorMessage('Document type created successfully', 'success');
    } catch (error) {
        console.error('Error creating document type:', error);
        showErrorMessage(error.message);
    } finally {
        hideLoading(submitButton);
    }
}

async function updateDocumentType(event) {
    event.preventDefault();
    const form = event.target;
    const submitButton = form.querySelector('button[type="submit"]');
    
    if (!validateForm(form)) {
        return;
    }
    
    const id = document.getElementById('editDocumentTypeId').value;
    const formData = new FormData(form);
    const data = Object.fromEntries(formData);
    showLoading(submitButton);

    try {
        const response = await fetch(`/api/document_types/${id}`, {
            method: 'PUT',
            headers: {
                'Content-Type': 'application/json',
            },
            body: JSON.stringify(data)
        });

        if (!response.ok) {
            const errorData = await response.json();
            throw new Error(errorData.error || 'Failed to update document type');
        }

        hideModal('editDocumentTypeModal');
        await loadDocumentTypes();
        showErrorMessage('Document type updated successfully', 'success');
    } catch (error) {
        console.error('Error updating document type:', error);
        showErrorMessage(error.message);
    } finally {
        hideLoading(submitButton);
    }
}

async function deleteDocumentType(id) {
    if (!confirm('Are you sure you want to delete this document type?')) {
        return;
    }

    const card = document.querySelector(`.document-type-card[data-id="${id}"]`);
    showLoading(card);

    try {
        const response = await fetch(`/api/document_types/${id}`, {
            method: 'DELETE'
        });

        if (!response.ok) {
            const errorData = await response.json();
            throw new Error(errorData.error || 'Failed to delete document type');
        }

        await loadDocumentTypes();
        showErrorMessage('Document type deleted successfully', 'success');
    } catch (error) {
        console.error('Error deleting document type:', error);
        showErrorMessage(error.message);
    } finally {
        hideLoading(card);
    }
}
<<<<<<< HEAD
function deleteDocumentType(id) {
    showDeleteConfirmation(id);
}

function showDeleteConfirmation(id) {
    itemToDelete = id;
    showModal('deleteConfirmModal');
    feather.replace();
}
=======
>>>>>>> a9630a1c

function showModal(modalId) {
    document.getElementById(modalId).style.display = 'block';
}

function hideModal(modalId) {
    document.getElementById(modalId).style.display = 'none';
}

function showAddDocumentTypeModal() {
    document.getElementById('addDocumentTypeForm').reset();
    loadDepartments();
    showModal('addDocumentTypeModal');
}

function showEditDocumentTypeModal(id, type) {
    document.getElementById('editDocumentTypeId').value = id;
    document.getElementById('editDocumentTypeName').value = type.name;
    document.getElementById('editDocumentTypeDescription').value = type.description || '';
    loadDepartments().then(() => {
        if (type.department_id) {
            document.getElementById('editDocumentTypeDepartment').value = type.department_id;
            loadDepartmentCategories(type.department_id, 'editDocumentTypeCategory').then(() => {
                document.getElementById('editDocumentTypeCategory').value = type.category_id || '';
            });
        }
    });
    showModal('editDocumentTypeModal');
}

// Initialize document types list when page loads
document.addEventListener('DOMContentLoaded', loadDocumentTypes);
</script>

<style>
.document-types-grid {
    display: grid;
    grid-template-columns: repeat(auto-fill, minmax(300px, 1fr));
    gap: 1rem;
}

.document-type-card {
    background-color: var(--bg-tertiary);
    border-radius: 8px;
    padding: 1.5rem;
    transition: transform 0.2s;
}

.document-type-card:hover {
    transform: translateY(-2px);
}

.document-type-header {
    display: flex;
    align-items: center;
    gap: 1rem;
    margin-bottom: 1rem;
}

.document-type-header i {
    padding: 0.75rem;
    background-color: var(--accent-color);
    border-radius: 6px;
}

.document-type-info {
    margin: 1rem 0;
    color: var(--text-secondary);
}

.document-type-info .description {
    margin-bottom: 0.5rem;
    font-style: italic;
}

.document-type-info .meta {
    display: flex;
    gap: 1rem;
    font-size: 0.875rem;
}

.document-type-actions {
    display: flex;
    justify-content: flex-end;
    gap: 0.5rem;
    margin-top: 1rem;
}

.page-container {
    padding: 2rem;
}

.header-actions {
    display: flex;
    justify-content: space-between;
    align-items: center;
    margin-bottom: 2rem;
}

.header-actions h2 {
    display: flex;
    align-items: center;
    gap: 0.5rem;
}

.content-grid {
    background-color: var(--bg-secondary);
    border-radius: 8px;
    padding: 1.5rem;
}

.no-data {
    text-align: center;
    padding: 2rem;
    color: var(--text-secondary);
}

.no-data i {
    font-size: 2rem;
    margin-bottom: 0.5rem;
    opacity: 0.5;
}
.document-type-link {
    text-decoration: none;
    color: var(--text-primary);
}

.document-type-link:hover h3 {
    color: var(--accent-color);
}

</style>
{% endblock %}<|MERGE_RESOLUTION|>--- conflicted
+++ resolved
@@ -336,7 +336,7 @@
         hideLoading(card);
     }
 }
-<<<<<<< HEAD
+
 function deleteDocumentType(id) {
     showDeleteConfirmation(id);
 }
@@ -346,8 +346,6 @@
     showModal('deleteConfirmModal');
     feather.replace();
 }
-=======
->>>>>>> a9630a1c
 
 function showModal(modalId) {
     document.getElementById(modalId).style.display = 'block';
