--- conflicted
+++ resolved
@@ -315,13 +315,8 @@
             </div>
             <div class="document-type-info">
                  <div class="department-badge">
-<<<<<<< HEAD
-                     <i data-feather="folder"></i>
-                    <span>${type.department_name || 'No Department'}</span>
-=======
                     <i data-feather="briefcase"></i>
                     <span>${type.department_name || 'Sem Departamento'}</span>
->>>>>>> 209c6aec
                 </div>
                  <div class="department-badge">
                     <i data-feather="grid"></i>
