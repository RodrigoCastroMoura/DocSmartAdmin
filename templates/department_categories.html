--- conflicted
+++ resolved
@@ -218,13 +218,8 @@
         }
 
         hideModal('editCategoryModal');
-<<<<<<< HEAD
-        await loadCategories(); // Reload to show updated category
+        await loadCategories();
         showNotification('Category updated successfully', 'success');
-=======
-        window.location.reload(); // Reload to show updated category
-        showErrorMessage('Category updated successfully', 'success');
->>>>>>> a9630a1c
     } catch (error) {
         console.error('Error updating category:', error);
         showErrorMessage(error.message);
@@ -250,14 +245,9 @@
             const errorData = await response.json();
             throw new Error(errorData.error || 'Failed to delete category');
         }
-<<<<<<< HEAD
         await loadCategories();
         showNotification('Category deleted successfully', 'success');
-=======
-
-        window.location.reload(); // Reload to show updated list
-        showErrorMessage('Category deleted successfully', 'success');
->>>>>>> a9630a1c
+
     } catch (error) {
         console.error('Error deleting category:', error);
         showErrorMessage(error.message);
@@ -265,7 +255,7 @@
         hideLoading(card);
     }
 }
-<<<<<<< HEAD
+
 function deleteCategory(id) {
     showDeleteConfirmation(id);
 }
@@ -275,9 +265,7 @@
     showModal('deleteConfirmModal');
     feather.replace();
 }
-=======
-
->>>>>>> a9630a1c
+
 function showEditCategoryModal(id, category) {
     document.getElementById('editCategoryId').value = id;
     document.getElementById('editCategoryName').value = category.name;
@@ -291,7 +279,7 @@
 </script>
 
 <style>
-<<<<<<< HEAD
+
 .header-actions {
     display: flex;
     justify-content: space-between;
@@ -305,8 +293,6 @@
     padding: 1.5rem;
 }
 
-=======
->>>>>>> a9630a1c
 .categories-grid {
     display: grid;
     grid-template-columns: repeat(auto-fill, minmax(300px, 1fr));
@@ -349,14 +335,12 @@
     gap: 0.5rem;
     margin-top: 1rem;
 }
-<<<<<<< HEAD
+
 .category-link {
     text-decoration: none;
     color: var(--text-primary);
 }
-=======
-
->>>>>>> a9630a1c
+
 .back-link {
     display: flex;
     align-items: center;
@@ -407,15 +391,10 @@
 .category-title {
     flex: 1;
 }
-<<<<<<< HEAD
+
 .category-link {
     text-decoration: none;
     color: var(--text-primary);
-=======
-
-.page-container {
-    padding: 2rem;
->>>>>>> a9630a1c
 }
 .page-container {
     padding: 2rem;
