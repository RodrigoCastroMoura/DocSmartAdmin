--- conflicted
+++ resolved
@@ -3,15 +3,9 @@
 {% block content %}
 <div class="page-container">
     <div class="header-actions">
-<<<<<<< HEAD
         <h2><i data-feather="folder"></i></i> Arquivos</h2>
         <button class="action-btn primary" onclick="showAddDepartmentModal()">
             <i data-feather="plus"></i>  Arquivos
-=======
-        <h2><i data-feather="briefcase"></i> Departamentos</h2>
-        <button class="action-btn primary" onclick="showAddDepartmentModal()">
-            <i data-feather="plus"></i> Adicionar Departamento
->>>>>>> 209c6aec
         </button>
     </div>
     <div class="content-grid" id="departmentsContent">
@@ -27,17 +21,10 @@
 <!-- Add Department Modal -->
 <div id="addDepartmentModal" class="modal">
     <div class="modal-content">
-<<<<<<< HEAD
         <h3>Adicionar Arquivo</h3>
         <form id="addDepartmentForm" onsubmit="createDepartment(event)">
             <div class="form-group">
                 <label for="departmentName">Nome do Arquivo:</label>
-=======
-        <h3>Adicionar Departamento</h3>
-        <form id="addDepartmentForm" onsubmit="createDepartment(event)">
-            <div class="form-group">
-                <label for="departmentName">Nome do Departamento</label>
->>>>>>> 209c6aec
                 <input type="text" id="departmentName" name="name" required>
             </div>
             <div class="modal-actions">
