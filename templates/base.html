<!DOCTYPE html>
<html lang="en">
<head>
    <meta charset="UTF-8">
    <meta name="viewport" content="width=device-width, initial-scale=1.0">
    <title>Admin Dashboard</title>
    <!-- Theme initialization script -->
    <script>
        function setTheme(theme) {
            document.documentElement.setAttribute('data-theme', theme);
            localStorage.setItem('theme', theme);
        }
        // Initialize theme immediately
        const savedTheme = localStorage.getItem('theme') || 'light';
        setTheme(savedTheme);
    </script>
    <link rel="stylesheet" href="{{ url_for('static', filename='css/main.css') }}">
    <link rel="stylesheet" href="{{ url_for('static', filename='css/dashboard.css') }}">
    <!-- Load Feather Icons first -->
    <script src="https://unpkg.com/feather-icons"></script>
    <!-- Load validation.js before any other scripts -->
    <script src="{{ url_for('static', filename='js/validation.js') }}"></script>
    <!-- Load dashboard.js which contains common utilities -->
    <script src="{{ url_for('static', filename='js/dashboard.js') }}"></script>
    <style>
        :root {
            /* Light theme variables (default) */
            --bg-primary: #ffffff;
            --bg-secondary: #f3f4f6;
            --bg-tertiary: #e5e7eb;
            --text-primary: #111827;
            --text-secondary: #4b5563;
            --border-color: #d1d5db;
            --accent-color: #3b82f6;
            --accent-hover: #2563eb;
            --danger-color: #ef4444;
            --danger-hover: #dc2626;
            --success-color: #22c55e;
            --success-hover: #16a34a;
            --danger-rgb: 239,68,68;
            --success-rgb: 34,197,94;
            --accent-rgb: 59,130,246;
        }

        [data-theme="dark"] {
            --bg-primary: #1a1a1a;
            --bg-secondary: #242424;
            --bg-tertiary: #2a2a2a;
            --text-primary: #ffffff;
            --text-secondary: #a0a0a0;
            --border-color: #333333;
            --accent-color: #3b82f6;
            --accent-hover: #2563eb;
            --danger-color: #ef4444;
            --danger-hover: #dc2626;
            --success-color: #22c55e;
            --success-hover: #16a34a;
            --danger-rgb: 239,68,68;
            --success-rgb: 34,197,94;
            --accent-rgb: 59,130,246;
        }

        body {
            background-color: var(--bg-primary);
            color: var(--text-primary);
        }
    </style>
<script src="https://cdnjs.cloudflare.com/ajax/libs/pdf.js/3.4.120/pdf.min.js"></script>
</head>
<body>
    <div class="dashboard-container">
        <!-- Sidebar -->
        <aside class="sidebar" id="sidebar">
            <div class="sidebar-header">
                <img src="{{ url_for('static', filename='img/logo.svg') }}" alt="Logo" class="logo">
                <button id="sidebar-toggle" class="sidebar-toggle">
                    <i data-feather="menu"></i>
                </button>
            </div>
            <nav class="sidebar-nav">
                <a href="{{ url_for('dashboard') }}" class="nav-item {% if request.endpoint == 'dashboard' %}active{% endif %}">
                    <i data-feather="home"></i>
                    <span>Dashboard</span>
                </a>
                <a href="{{ url_for('departments') }}" class="nav-item {% if request.endpoint == 'departments' %}active{% endif %}">
<<<<<<< HEAD
                    <i data-feather="folder"></i>
                    <span>Arquivos</span>
=======
                    <i data-feather="briefcase"></i>
                    <span>Departamentos</span>
>>>>>>> 209c6aec
                </a>
                <!-- <a href="{{ url_for('categories') }}" class="nav-item {% if request.endpoint == 'categories' %}active{% endif %}">
                    <i data-feather="grid"></i>
<<<<<<< HEAD
                    <span>Categories</span>
                </a> -->
=======
                    <span>Categorias</span>
                </a>
>>>>>>> 209c6aec
                <a href="{{ url_for('documents') }}" class="nav-item {% if request.endpoint == 'documents' %}active{% endif %}">
                    <i data-feather="file-text"></i>
                    <span>&nbsp;Documentos</span>
                </a>
                <!-- <a href="{{ url_for('document_types') }}" class="nav-item {% if request.endpoint == 'document_types' %}active{% endif %}">
                    <i data-feather="file"></i>
<<<<<<< HEAD
                    <span>&nbsp;Document Types</span>
                </a> -->
=======
                    <span>&nbsp;Tipos de Documento</span>
                </a>
>>>>>>> 209c6aec
                <a href="{{ url_for('users') }}" class="nav-item {% if request.endpoint == 'users' %}active{% endif %}">
                    <i data-feather="users"></i>
                    <span>Usuários</span>
                </a>
                {% if 'admin_read' in session.get('user', {}).get('permissions', []) %}
                <a href="{{ url_for('admins') }}" class="nav-item {% if request.endpoint == 'admins' %}active{% endif %}">
                    <i data-feather="shield"></i>
                    <span>Administradores</span>
                </a>
                {% endif %}
            </nav>
        </aside>

        <!-- Main Content -->
        <main class="main-content">
            <header class="top-bar">
                <div class="search-bar">
                    <i data-feather="search"></i>
                    <input type="text" placeholder="Pesquisar...">
                </div>
                <div class="user-menu">
                    <button class="notifications">
                        <i data-feather="bell"></i>
                    </button>
                    <button class="theme-toggle" onclick="toggleTheme()" title="Alternar tema">
                        <i data-feather="sun" id="themeIcon"></i>
                    </button>
                    <div class="user-profile" onclick="toggleDropdown()">
                        <span>{{ session.get('user', {}).get('name', 'Usuário Admin') }}</span>
                        <i data-feather="user"></i>
                        <div class="dropdown-menu">
                            <a href="{{ url_for('logout') }}" class="dropdown-item">
                                <i data-feather="log-out"></i>
                                <span>Sair</span>
                            </a>
                        </div>
                    </div>
                </div>
            </header>

            <div class="content">
                {% block content %}{% endblock %}
            </div>
        </main>
    </div>

    <!-- Load sidebar.js after DOM is ready -->
    <script src="{{ url_for('static', filename='js/sidebar.js') }}"></script>
    <script>
        // Initialize Feather icons
        feather.replace();

        function toggleDropdown() {
            const dropdown = document.querySelector('.dropdown-menu');
            dropdown.classList.toggle('show');

            // Close dropdown when clicking outside
            document.addEventListener('click', function closeDropdown(e) {
                if (!e.target.closest('.user-profile')) {
                    dropdown.classList.remove('show');
                    document.removeEventListener('click', closeDropdown);
                }
            });
        }

        function showNotification(message, type = 'error') {
            const modal = document.getElementById('notificationModal');
            const header = modal.querySelector('.notification-header');
            const icon = document.getElementById('notificationIcon');
            const title = document.getElementById('notificationTitle');
            const messageEl = document.getElementById('notificationMessage');

            // Reset classes
            header.classList.remove('success', 'error');

            if (type === 'success') {
                header.classList.add('success');
                title.textContent = 'Success';
                icon.setAttribute('data-feather', 'check-circle');
            } else {
                header.classList.add('error');
                title.textContent = 'Error';
                icon.setAttribute('data-feather', 'alert-circle');
            }

            messageEl.textContent = message;
            modal.style.display = 'block';
            feather.replace();
        }

        function hideNotificationModal() {
            document.getElementById('notificationModal').style.display = 'none';
        }

        function openPopup() {
            const customPopup = document.getElementById('customPopup');
            customPopup.classList.add('active');
        }

        function closePopup() {
            const customPopup = document.getElementById('customPopup');
            customPopup.classList.remove('active');
        }
        // Theme toggle functionality
        function setTheme(theme) {
            document.documentElement.setAttribute('data-theme', theme);
            localStorage.setItem('theme', theme);

            const themeIcon = document.getElementById('themeIcon');
            if (themeIcon) {
                themeIcon.setAttribute('data-feather', theme === 'light' ? 'moon' : 'sun');
                feather.replace();
            }
        }

        function toggleTheme() {
            const currentTheme = localStorage.getItem('theme') || 'light';
            const newTheme = currentTheme === 'dark' ? 'light' : 'dark';
            setTheme(newTheme);
        }

        // Initialize theme from localStorage or default to light
        document.addEventListener('DOMContentLoaded', () => {
            const savedTheme = localStorage.getItem('theme') || 'light';
            setTheme(savedTheme);

            // Check if password change is required
            {% if show_password_modal %}
                showPasswordChangeModal();
            {% endif %}
        });

        // Add this to your existing script section
        function showPasswordChangeModal() {
            document.getElementById('passwordChangeModal').style.display = 'block';
        }

        function hidePasswordChangeModal() {
            document.getElementById('passwordChangeModal').style.display = 'none';
        }

        async function handlePasswordChange(event) {
            event.preventDefault();
            const form = event.target;
            const currentPassword = form.currentPassword.value;
            const newPassword = form.newPassword.value;
            const confirmPassword = form.confirmPassword.value;

            if (newPassword !== confirmPassword) {
                showNotification('New passwords do not match', 'error');
                return;
            }

            try {
                const response = await fetch('/api/change-password', {
                    method: 'POST',
                    headers: {
                        'Content-Type': 'application/json',
                    },
                    body: JSON.stringify({
                        current_password: currentPassword,
                        new_password: newPassword
                    })
                });

                if (response.ok) {
                    showNotification('Password changed successfully', 'success');
                    hidePasswordChangeModal();
                    // Reload page after successful password change
                    setTimeout(() => window.location.reload(), 1500);
                } else {
                    const data = await response.json();
                    showNotification(data.error || 'Failed to change password', 'error');
                }
            } catch (error) {
                showNotification('An error occurred while changing password', 'error');
            }
        }
    </script>

    <style>
        .user-profile {
            position: relative;
            cursor: pointer;
        }

        .dropdown-menu {
            display: none;
            position: absolute;
            top: 100%;
            right: 0;
            background-color: var(--bg-secondary);
            border: 1px solid var(--border-color);
            border-radius: 6px;
            padding: 0.5rem;
            margin-top: 0.5rem;
            min-width: 150px;
            box-shadow: 0 2px 8px rgba(0, 0, 0, 0.2);
        }

        .dropdown-menu.show {
            display: block;
        }

        .dropdown-item {
            display: flex;
            align-items: center;
            gap: 0.5rem;
            padding: 0.5rem;
            color: var(--text-primary);
            text-decoration: none;
            border-radius: 4px;
            transition: background-color 0.2s;
        }

        .dropdown-item:hover {
            background-color: var(--bg-tertiary);
        }

        .dropdown-item i {
            color: var(--danger-color);
        }

        .modal {
            display: none;
            position: fixed;
            top: 0;
            left: 0;
            width: 100%;
            height: 100%;
            background-color: rgba(0, 0, 0, 0.5);
            z-index: 1000;
            overflow-y: auto; /* Permitir rolagem vertical */
        }

        .modal-content {
            position: relative;
            background-color: var(--bg-secondary);
            margin: 30px auto;
            padding: 2rem;
            border-radius: 12px;
            width: 90%;
            max-width: 650px;
            box-shadow: 0 8px 24px rgba(0, 0, 0, 0.2);
            z-index: 1001; /* Garantir que fique acima de outros elementos */
            overflow: visible; /* Permitir que o conteúdo seja visível */
        }

        .modal-overlay {
            position: fixed;
            top: 0;
            left: 0;
            width: 100%;
            height: 100%;
            background: rgba(0, 0, 0, 0.5);
            backdrop-filter: blur(4px);
            z-index: 999;
        }

        .notification-modal {
            max-width: 400px;
        }

        .notification-header {
            display: flex;
            align-items: center;
            gap: 1rem;
            margin-bottom: 1.5rem;
            padding-bottom: 1rem;
            border-bottom: 1px solid var(--border-color);
        }

        .notification-header i {
            font-size: 1.5rem;
            padding: 0.5rem;
            border-radius: 50%;
            background-color: var(--bg-tertiary);
        }

        .notification-header.success i {
            color: var(--success-color);
            background-color: rgba(var(--success-rgb), 0.1);
        }

        .notification-header.error i {
            color: var(--danger-color);
            background-color: rgba(var(--danger-rgb), 0.1);
        }

        .notification-header h3 {
            margin: 0;
            flex: 1;
        }

        .close-btn {
            background: none;
            border: none;
            color: var(--text-secondary);
            cursor: pointer;
            padding: 0.5rem;
            border-radius: 50%;
            display: flex;
            align-items: center;
            justify-content: center;
            transition: all 0.2s;
        }

        .close-btn:hover {
            background-color: var(--bg-tertiary);
            color: var(--text-primary);
        }

        .notification-body {
            margin-bottom: 2rem;
            color: var(--text-secondary);
            line-height: 1.5;
        }

        .notification-actions {
            display: flex;
            justify-content: flex-end;
            gap: 1rem;
            padding-top: 1rem;
            border-top: 1px solid var(--border-color);
        }

        .modal-actions {
            display: flex;
            justify-content: flex-end;
            gap: 1rem;
            margin-top: 2rem;
            padding-top: 1rem;
            border-top: 1px solid var(--border-color);
        }

        .form-group {
            margin-bottom: 1.5rem;
        }

        .form-group label {
            display: block;
            margin-bottom: 0.5rem;
            color: var(--text-secondary);
        }

        .form-group input,
        .form-group select,
        .form-group textarea {
            width: 100%;
            padding: 0.75rem;
            background-color: var(--bg-tertiary);
            border: 1px solid var(--border-color);
            border-radius: 8px;
            color: var(--text-primary);
            transition: all 0.2s;
        }

        .form-group input:focus,
        .form-group select:focus,
        .form-group textarea:focus {
            border-color: var(--accent-color);
            box-shadow: 0 0 0 2px rgba(var(--accent-rgb), 0.1);
            outline: none;
        }

        .action-btn {
            padding: 0.75rem 1.5rem;
            border: none;
            border-radius: 8px;
            font-size: 0.875rem;
            font-weight: 500;
            cursor: pointer;
            display: inline-flex;
            align-items: center;
            gap: 0.5rem;
            transition: all 0.2s;
        }

        .action-btn.primary {
            background-color: var(--accent-color);
            color: white;
        }

        .action-btn.primary:hover {
            background-color: var(--accent-hover);
        }

        .action-btn.danger {
            background-color: var(--danger-color);
            color: white;
        }

        .action-btn.danger:hover {
            background-color: var(--danger-hover);
        }

        .action-btn:not(.primary):not(.danger) {
            background-color: var(--bg-tertiary);
            color: var(--text-primary);
        }

        .action-btn:not(.primary):not(.danger):hover {
            background-color: var(--border-color);
        }

        .custom-popup {
            display: none;
            position: fixed;
            top: 0;
            left: 0;
            width: 100%;
            height: 100%;
            background-color: rgba(0, 0, 0, 0.7);
            z-index: 1000;
            justify-content: center;
            align-items: center;
            opacity: 0;
            transition: opacity 0.3s ease-in-out;
        }

        .custom-popup.active {
            display: flex;
            opacity: 1;
        }

        .custom-popup-content {
            background-color: var(--bg-secondary);
            border: 1px solid var(--border-color);
            border-radius: 10px;
            padding: 20px;
            width: 350px;
            text-align: center;
            position: relative;
            animation: popup-appear 0.4s ease;
            box-shadow: 0px 4px 15px rgba(0, 0, 0, 0.5);
        }

        @keyframes popup-appear {
            from {
                transform: scale(0.9);
                opacity: 0;
            }
            to {
                transform: scale(1);
                opacity: 1;
            }
        }

        .custom-popup-title {
            margin: 0 0 10px;
            color: var(--text-primary);
            font-size: 20px;
        }

        .custom-popup-text {
            margin: 10px 0;
            color: var(--text-secondary);
            font-size: 16px;
        }

        .close {
            position: absolute;
            top: 10px;
            right: 10px;
            color: var(--danger-color);
            font-size: 24px;
            cursor: pointer;
            font-weight: bold;
        }

        .close:hover {
            color: var(--accent-color);
        }

        .loader {
            border: 4px solid var(--bg-tertiary);
            border-top: 4px solid var(--accent-color);
            border-radius: 50%;
            width: 40px;
            height: 40px;
            animation: spin 1s linear infinite;
            margin: 20px auto;
        }

        @keyframes spin {
            0% {
                transform: rotate(0deg);
            }
            100% {
                transform: rotate(360deg);
            }
        }

        .btn-close {
            margin-top: 20px;
            padding: 10px 20px;
            background-color: var(--danger-color);
            border: none;
            border-radius: 4px;
            color: var(--text-primary);
            font-size: 14px;
            transition: background-color 0.3s;
        }

        .btn-close:hover {
            background-color: #dc2626;
        }

        @keyframes fadeIn {
            from { opacity: 0; }
            to { opacity: 1; }
        }

        @keyframes slideIn {
            from {
                opacity: 0;
                transform: translateY(-20px);
            }
            to {
                opacity: 1;
                transform: translateY(0);
            }
        }

        .theme-toggle {
            background: none;
            border: none;
            color: var(--text-primary);
            cursor: pointer;
            padding: 0.5rem;
            border-radius: 50%;
            display: flex;
            align-items: center;
            justify-content: center;
            transition: background-color 0.2s;
        }

        .theme-toggle:hover {
            background-color: var(--bg-tertiary);
        }

        .sidebar {
            background-color: var(--bg-secondary);
            border-right: 1px solid var(--border-color);
        }

        .nav-item {
            color: var(--text-secondary);
        }

        .nav-item:hover {
            background-color: var(--bg-tertiary);
            color: var(--text-primary);
        }

        .nav-item.active {
            background-color: var(--accent-color);
            color: white;
        }
    </style>

    <!-- Notification Modal -->
    <div id="notificationModal" class="modal">
        <div class="modal-content notification-modal">
            <div class="notification-header">
                <i data-feather="info" id="notificationIcon"></i>
                <h3 id="notificationTitle">Notificação</h3>
                <button class="close-btn" onclick="hideNotificationModal()">
                    <i data-feather="x"></i>
                </button>
            </div>
            <div class="notification-body">
                <p id="notificationMessage"></p>
            </div>
            <div class="notification-actions">
                <button class="action-btn" onclick="hideNotificationModal()">Fechar</button>
            </div>
        </div>
    </div>
    <!-- Delete Confirmation Modal -->
    <div id="deleteConfirmModal" class="modal">
        <div class="modal-content notification-modal">
            <div class="notification-header">
                <i data-feather="alert-triangle" style="color: var(--danger-color);"></i>
                <h3>Confirmar Exclusão</h3>
                <button class="close-btn" onclick="hideModal('deleteConfirmModal')">
                    <i data-feather="x"></i>
                </button>
            </div>
            <div class="notification-body">
                <p>Tem certeza que deseja excluir este item?</p>
                <p>Esta ação não pode ser desfeita.</p>
            </div>
            <div class="notification-actions">
                <button class="action-btn" onclick="hideModal('deleteConfirmModal')">Cancelar</button>
                <button class="action-btn danger" onclick="confirmDelete()">Excluir</button>
            </div>
        </div>
    </div>
    <div id="customPopup" class="custom-popup">
        <div class="custom-popup-content">
            <h2 class="custom-popup-title">Ação em Progresso</h2>
            <p class="custom-popup-text">Por favor, aguarde enquanto processamos sua solicitação.</p>
            <div class="loader"></div>
        </div>
    </div>
    <!-- Password Change Modal -->
    <div id="passwordChangeModal" class="modal">
        <div class="modal-content notification-modal">
            <div class="notification-header">
                <i data-feather="key" style="color: var(--accent-color);"></i>
                <h3>Alterar Senha</h3>
            </div>
            <div class="notification-body">
                <form id="passwordChangeForm" onsubmit="handlePasswordChange(event)">
                    <div class="form-group">
                        <label for="currentPassword">Senha Atual</label>
                        <input type="password" id="currentPassword" name="currentPassword" required>
                    </div>
                    <div class="form-group">
                        <label for="newPassword">Nova Senha</label>
                        <input type="password" id="newPassword" name="newPassword" required>
                    </div>
                    <div class="form-group">
                        <label for="confirmPassword">Confirmar Nova Senha</label>
                        <input type="password" id="confirmPassword" name="confirmPassword" required>
                    </div>
                    <div class="notification-actions">
                        <button type="button" class="action-btn" onclick="hidePasswordChangeModal()">Cancelar</button>
                        <button type="submit" class="action-btn primary">Alterar Senha</button>
                    </div>
                </form>
            </div>
        </div>
    </div><|MERGE_RESOLUTION|>--- conflicted
+++ resolved
@@ -83,36 +83,21 @@
                     <span>Dashboard</span>
                 </a>
                 <a href="{{ url_for('departments') }}" class="nav-item {% if request.endpoint == 'departments' %}active{% endif %}">
-<<<<<<< HEAD
                     <i data-feather="folder"></i>
                     <span>Arquivos</span>
-=======
-                    <i data-feather="briefcase"></i>
-                    <span>Departamentos</span>
->>>>>>> 209c6aec
                 </a>
                 <!-- <a href="{{ url_for('categories') }}" class="nav-item {% if request.endpoint == 'categories' %}active{% endif %}">
                     <i data-feather="grid"></i>
-<<<<<<< HEAD
                     <span>Categories</span>
                 </a> -->
-=======
-                    <span>Categorias</span>
-                </a>
->>>>>>> 209c6aec
                 <a href="{{ url_for('documents') }}" class="nav-item {% if request.endpoint == 'documents' %}active{% endif %}">
                     <i data-feather="file-text"></i>
                     <span>&nbsp;Documentos</span>
                 </a>
                 <!-- <a href="{{ url_for('document_types') }}" class="nav-item {% if request.endpoint == 'document_types' %}active{% endif %}">
                     <i data-feather="file"></i>
-<<<<<<< HEAD
                     <span>&nbsp;Document Types</span>
                 </a> -->
-=======
-                    <span>&nbsp;Tipos de Documento</span>
-                </a>
->>>>>>> 209c6aec
                 <a href="{{ url_for('users') }}" class="nav-item {% if request.endpoint == 'users' %}active{% endif %}">
                     <i data-feather="users"></i>
                     <span>Usuários</span>
