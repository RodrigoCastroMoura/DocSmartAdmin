--- conflicted
+++ resolved
@@ -5,6 +5,11 @@
 import json
 import time
 from werkzeug.utils import secure_filename
+import logging
+
+# Configure logging
+logging.basicConfig(level=logging.DEBUG)
+logger = logging.getLogger(__name__)
 
 app = Flask(__name__)
 app.secret_key = os.urandom(24)
@@ -259,7 +264,6 @@
 def users():
     return render_template('users.html')
 
-<<<<<<< HEAD
 @app.route('/departments/<department_id>/categories')
 @login_required
 def department_categories(department_id):
@@ -413,34 +417,148 @@
     return redirect(url_for('departments'))
 
 @app.route('/api/departments',methods=['GET','POST'])
-=======
-@app.route('/api/departments')
->>>>>>> 0f9c593c
-@login_required
-def departments_api():
+@login_required
+def document_type_documents(document_type_id):
     headers = get_auth_headers()
     company_id = session.get('company_id')
-<<<<<<< HEAD
-=======
-    
->>>>>>> 0f9c593c
+    
     if not company_id:
         return jsonify({'error': 'Company ID not found in session'}), 400
-    
-    try:
+
+    if request.method == 'GET':  
         response = requests.get(
-            f"{DEPARTMENTS_URL}/companies/{company_id}/departments",
-            headers=headers,
-            timeout=REQUEST_TIMEOUT
+             f"{DOCUMENT_TYPES_URL}/{document_type_id}",
+             headers=headers,
+             timeout=REQUEST_TIMEOUT
         )
         return handle_api_response(response, error_message='Failed to fetch departments')
-    except requests.Timeout:
-        return jsonify({'error': 'Request timed out'}), 504
-    except requests.ConnectionError:
-        return jsonify({'error': 'Failed to connect to server'}), 503
-    except Exception as e:
-        print(f"Error fetching departments: {e}")
-        return jsonify({'error': 'An unexpected error occurred'}), 500
+
+    elif request.method == 'POST':
+        # Obter o JSON enviado no corpo da requisição
+        data = request.get_json()   
+        name = data.get('name')
+         # Build form data
+        form_data = {
+            "name": name,
+            'company_id': company_id
+        }
+        response = requests.post(
+            DEPARTMENTS_URL,
+            headers=headers,
+            json=form_data,
+            timeout=REQUEST_TIMEOUT * 2  # Double timeout for file upload
+        )
+
+        return handle_api_response(response, success_code=201, error_message='Failed to create document')
+
+@app.route('/api/departments/<department_id>',methods=['PUT','DELETE'])
+@login_required
+def departments_id(department_id):
+    headers = get_auth_headers()
+    company_id = session.get('company_id')
+
+    if not company_id:
+        return jsonify({'error': 'Company ID not found in session'}), 400
+
+    if request.method == 'PUT': 
+          # Obter o JSON enviado no corpo da requisição
+        data = request.get_json()   
+        name = data.get('name')
+         # Build form data
+        form_data = {
+            "name": name,
+            'company_id': company_id
+        } 
+        response = requests.put(
+            f"{DEPARTMENTS_URL}/{department_id}",
+            headers=headers,
+            json=form_data,
+            timeout=REQUEST_TIMEOUT
+        )
+        return handle_api_response(response, error_message='Failed to fetch departments')
+
+    elif request.method == 'DELETE':
+        response = requests.delete(
+            f"{DEPARTMENTS_URL}/{department_id}",
+            headers=headers,
+            timeout=REQUEST_TIMEOUT * 2  # Double timeout for file upload
+        )
+
+        return handle_api_response(response, success_code=201, error_message='Failed to create departments')
+
+@app.route('/api/categories',methods=['GET','POST'])
+@login_required
+def categories_api():
+    headers = get_auth_headers()
+    company_id = session.get('company_id')
+
+    if not company_id:
+        return jsonify({'error': 'Company ID not found in session'}), 400
+
+    if request.method == 'GET':  
+        response = requests.get(
+            f"{CATEGORIES_URL}/companies/{company_id}/categories",
+            headers=headers,
+            timeout=REQUEST_TIMEOUT
+        )
+        return handle_api_response(response, error_message='Failed to fetch departments')
+
+    elif request.method == 'POST':
+        # Obter o JSON enviado no corpo da requisição
+        data = request.get_json()   
+        name = data.get('name')
+        department_id = data.get('department_id')
+         # Build form data
+        form_data = {
+            "name": name,
+            "department_id" : department_id,
+            'company_id': company_id
+        }
+        response = requests.post(
+            CATEGORIES_URL,
+            headers=headers,
+            json=form_data,
+            timeout=REQUEST_TIMEOUT * 2  # Double timeout for file upload
+        )
+
+        return handle_api_response(response, success_code=201, error_message='Failed to create document')
+
+@app.route('/api/categories/<category_id>',methods=['PUT','DELETE'])
+@login_required
+def categories_id(category_id):
+    headers = get_auth_headers()
+    company_id = session.get('company_id')
+
+    if not company_id:
+        return jsonify({'error': 'Company ID not found in session'}), 400
+
+    if request.method == 'PUT': 
+          # Obter o JSON enviado no corpo da requisição
+        data = request.get_json()   
+        name = data.get('name')
+        department_id = data.get('department_id')
+         # Build form data
+        form_data = {
+            "name": name,
+            "department_id" : department_id,
+            'company_id': company_id
+        } 
+        response = requests.put(
+            f"{CATEGORIES_URL}/{category_id}",
+            headers=headers,
+            json=form_data,
+            timeout=REQUEST_TIMEOUT
+        )
+        return handle_api_response(response, error_message='Failed to fetch categories')
+
+    elif request.method == 'DELETE':
+        response = requests.delete(
+            f"{CATEGORIES_URL}/{category_id}",
+            headers=headers,
+            timeout=REQUEST_TIMEOUT * 2  # Double timeout for file upload
+        )
+
+        return handle_api_response(response, success_code=204, error_message='Failed to create departments')
 
 @app.route('/api/categories/departments/<department_id>/categories')
 @login_required
