from flask import Flask, render_template, redirect, url_for, request, flash, session, jsonify, Response, send_file
<<<<<<< HEAD
=======

>>>>>>> f4cb2676
from functools import wraps
import requests
import os
import json
import time
from werkzeug.utils import secure_filename
import logging

# Configure logging
logging.basicConfig(level=logging.DEBUG)
logger = logging.getLogger(__name__)

app = Flask(__name__)
app.secret_key = os.urandom(24)
app.permanent_session_lifetime = 3600  # 1 hour session lifetime

# Configure upload folder
<<<<<<< HEAD
UPLOAD_FOLDER = os.path.join(os.path.dirname(os.path.abspath(__file__)), 'uploads')
ALLOWED_EXTENSIONS = {'pdf', 'doc', 'docx', 'xls', 'xlsx', 'txt', 'jpg', 'jpeg', 'png'}
=======
UPLOAD_FOLDER = 'uploads'
ALLOWED_EXTENSIONS = {'pdf', 'doc', 'docx', 'xls', 'xlsx', 'txt', 'jpg', 'jpeg', 'png'}
app.config['UPLOAD_FOLDER'] = UPLOAD_FOLDER
# Ensure upload directory exists
os.makedirs(UPLOAD_FOLDER, exist_ok=True)
>>>>>>> f4cb2676

# API endpoints
API_BASE_URL = "https://document-manager-api-rodrigocastromo.replit.app/api"
LOGIN_URL = f"{API_BASE_URL}/auth/login"
LOGOUT_URL = f"{API_BASE_URL}/auth/logout"
REFRESH_URL = f"{API_BASE_URL}/auth/refresh"

# CRUD endpoints
DEPARTMENTS_URL = f"{API_BASE_URL}/departments"
CATEGORIES_URL = f"{API_BASE_URL}/categories"
DOCUMENTS_URL = f"{API_BASE_URL}/documents"
USERS_URL = f"{API_BASE_URL}/users"
DOCUMENT_TYPES_URL = f"{API_BASE_URL}/document_types"

# Request timeout in seconds
REQUEST_TIMEOUT = 30  # Increased timeout for better reliability

def allowed_file(filename):
    return '.' in filename and filename.rsplit('.', 1)[1].lower() in ALLOWED_EXTENSIONS

def refresh_token():
    """Attempt to refresh the access token with enhanced error handling"""
    try:
        if 'refresh_token' not in session:
            print("No refresh token found in session")
            return False
            
        headers = {'Authorization': f'Bearer {session.get("refresh_token")}'}
        response = requests.post(
            REFRESH_URL, 
            headers=headers, 
            timeout=REQUEST_TIMEOUT,
            verify=True  # Ensure SSL verification
        )
        
        if response.ok:
            data = response.json()
            session['access_token'] = data['access_token']
            session['refresh_token'] = data['refresh_token']
            session['token_expiry'] = time.time() + 3600
            return True
        else:
            print(f"Token refresh failed with status: {response.status_code}")
            return False
            
    except requests.Timeout:
        print("Token refresh timeout")
    except requests.ConnectionError:
        print("Token refresh connection error")
    except requests.RequestException as e:
        print(f"Token refresh request error: {str(e)}")
    except Exception as e:
        print(f"Token refresh error: {str(e)}")
    return False

def login_required(f):
    @wraps(f)
    def decorated_function(*args, **kwargs):
        if 'access_token' not in session:
            return redirect(url_for('login'))
        
        # Check token expiration
        if 'token_expiry' in session:
            current_time = time.time()
            expiry_time = session.get('token_expiry', 0)
            
            # Refresh token if it's expired or about to expire in the next 5 minutes
            if current_time >= (expiry_time - 300):
                if not refresh_token():
                    session.clear()
                    flash('Your session has expired. Please log in again.', 'error')
                    return redirect(url_for('login'))
            
        return f(*args, **kwargs)
    return decorated_function

def get_auth_headers():
    """Get authentication headers with proper error handling"""
    token = session.get('access_token')
    if not token:
        raise ValueError('No access token found')
    
    return {
        'Authorization': f'Bearer {token}',
        'Accept': 'application/json',
        'Content-Type': 'application/json'
    }

def get_multipart_headers():
    """Get headers for multipart form data requests"""
    token = session.get('access_token')
    if not token:
        raise ValueError('No access token found')
    
    return {
        'Authorization': f'Bearer {token}',
        'Accept': 'application/json'
    }

def handle_api_error(response, default_error="An error occurred"):
    """Enhanced API error handling with detailed logging"""
    try:
        if response.status_code == 401:
            # Try to refresh token on authentication failure
            if refresh_token():
                return 'Token refreshed, please retry the operation'
            return 'Authentication failed, please login again'
        
        if not response.ok:
            try:
                error_data = response.json()
                if isinstance(error_data, dict):
                    error_msg = error_data.get('error') or error_data.get('message') or default_error
                    print(f"API Error: {error_msg}")
                    return error_msg
            except json.JSONDecodeError:
                error_msg = f"Server error: {response.status_code}"
                print(f"API Error: {error_msg}")
                return error_msg
            
            print(f"API Error: {default_error}")
            return default_error
            
    except Exception as e:
        error_msg = f"Error parsing API response: {str(e)}"
        print(error_msg)
        return default_error

def handle_api_response(response, success_code=200, error_message="Operation failed"):
    """Enhanced API response handler with proper error handling and logging"""
    try:
        if response.status_code == 401:
            if refresh_token():
                return jsonify({'error': 'Please retry the operation'}), 401
            return jsonify({'error': 'Authentication failed, please login again'}), 401
        elif response.status_code == 403:
            return jsonify({'error': 'Access forbidden'}), 403
        elif response.status_code == 404:
            return jsonify({'error': 'Resource not found'}), 404
        elif not response.ok:
            error = handle_api_error(response, error_message)
            return jsonify({'error': error}), response.status_code
        
        try:
            if response.status_code == 204:
                return '', 204
            return response.json(), success_code
        except json.JSONDecodeError:
            if response.status_code == 204:
                return '', 204
            error_msg = 'Invalid JSON response'
            print(f"API Error: {error_msg}")
            return jsonify({'error': error_msg}), 500
            
    except Exception as e:
        error_msg = f"Error handling API response: {str(e)}"
        print(error_msg)
        return jsonify({'error': error_message}), 500

@app.route('/')
def index():
    if 'access_token' in session:
        return redirect(url_for('dashboard'))
    return redirect(url_for('login'))

@app.route('/login', methods=['GET', 'POST'])
def login():
    if 'access_token' in session:
        return redirect(url_for('dashboard'))
    
    if request.method == 'POST':
        identifier = request.form.get('identifier')
        password = request.form.get('password')
        
        if not identifier or not password:
            flash('Please provide both identifier and password', 'error')
            return render_template('login.html')
        
        try:
            response = requests.post(
                LOGIN_URL,
                json={'identifier': identifier, 'password': password},
                timeout=REQUEST_TIMEOUT
            )
            
            if response.status_code == 200:
                data = response.json()
                session.permanent = True
                session['access_token'] = data['access_token']
                session['refresh_token'] = data['refresh_token']
                session['user'] = data['user']
                session['company_id'] = data['user'].get('company_id')
                session['token_expiry'] = time.time() + 3600  # Set token expiry to 1 hour
                return redirect(url_for('dashboard'))
            else:
                error_message = handle_api_error(response, 'Invalid credentials')
                flash(error_message, 'error')
        except requests.Timeout:
            flash('Login request timed out. Please try again.', 'error')
        except requests.ConnectionError:
            flash('Could not connect to the server. Please try again later.', 'error')
        except Exception as e:
            print(f"Login error: {e}")
            flash('An error occurred during login', 'error')
    
    return render_template('login.html')

@app.route('/logout')
@login_required
def logout():
    try:
        headers = get_auth_headers()
        requests.post(LOGOUT_URL, headers=headers, timeout=REQUEST_TIMEOUT)
    except Exception as e:
        print(f"Logout error: {e}")
    
    session.clear()
    return redirect(url_for('login'))

@app.route('/dashboard')
@login_required
def dashboard():
    return render_template('dashboard.html')

@app.route('/departments')
@login_required
def departments():
    return render_template('departments.html')

@app.route('/categories')
@login_required
def categories():
    headers = get_auth_headers()
    company_id = session.get('company_id')  
    if not company_id:
        return jsonify({'error': 'Company ID not found in session'}), 400
    
    response = requests.get(
        f"{DEPARTMENTS_URL}/companies/{company_id}/departments",
        headers=headers,
        timeout=REQUEST_TIMEOUT
    )
    departments = response.json()
    return render_template('categories.html',departments=departments)

@app.route('/documents')
@login_required
def documents():
    try:
        company_id = session.get('company_id')
        headers = get_auth_headers()
        response = requests.get(
            f"{DEPARTMENTS_URL}/companies/{company_id}/departments",
            headers=headers,
            timeout=REQUEST_TIMEOUT
        )
        departments = response.json()
        return render_template('documents.html',departments=departments)
    except Exception as e:
        logger.error(f"Unexpected error in department_categories: {e}")
    return render_template('documents.html')

@app.route('/document_types')
@login_required
def document_types():
    return render_template('document_types.html')

@app.route('/users')
@login_required
def users():
    return render_template('users.html')

@app.route('/departments/<department_id>/categories')
@login_required
def department_categories(department_id):
    headers = get_auth_headers()
    try:
        # Get department details
        logger.info(f"Fetching department details for ID: {department_id}")
        dept_response = requests.get(
            f"{DEPARTMENTS_URL}/{department_id}",
            headers=headers,
            timeout=REQUEST_TIMEOUT
        )
        if not dept_response.ok:
            logger.error(f"Failed to fetch department: {dept_response.status_code}")
            flash('Department not found', 'error')
            return redirect(url_for('departments'))
        
        department = dept_response.json()
        
        # Get categories for the department
        logger.info(f"Fetching categories for department ID: {department_id}")
        categories_response = requests.get(
            f"{CATEGORIES_URL}/departments/{department_id}/categories",
            headers=headers,
            timeout=REQUEST_TIMEOUT
        )
        
        if categories_response.ok:
            data = categories_response.json()
            categories = data.get('categories', [])
            logger.info(f"Successfully fetched {len(categories)} categories")
        else:
            logger.error(f"Failed to fetch categories: {categories_response.status_code}")
            categories = []
            flash('Error loading categories', 'error')
        
        return render_template('department_categories.html',
                             department=department,
                             categories=categories)
    except requests.Timeout:
        logger.error("Request timed out while fetching department categories")
        flash('Request timed out', 'error')
    except requests.ConnectionError:
        logger.error("Connection error while fetching department categories")
        flash('Failed to connect to server', 'error')
    except Exception as e:
        logger.error(f"Unexpected error in department_categories: {e}")
        flash('An unexpected error occurred', 'error')
    
    return redirect(url_for('departments'))

@app.route('/categories/<category_id>/document_types')
@login_required
def categories_document_types(category_id):
    headers = get_auth_headers()
    try:
        # Get department details
        logger.info(f"Fetching document types details for ID: {category_id}")
        doc_response = requests.get(
            f"{DOCUMENT_TYPES_URL}/categories/{category_id}/types",
            headers=headers,
            timeout=REQUEST_TIMEOUT
        )
        if not doc_response.ok:
            logger.error(f"Failed to fetch document types: {doc_response.status_code}")
            flash('Document types not found', 'error')
            return redirect(url_for('categories'))
        
        document_types = doc_response.json()
        
        # Get categories for the department

        categories_response = requests.get(
            f"{CATEGORIES_URL}/{category_id}",
            headers=headers,
            timeout=REQUEST_TIMEOUT
        )

        if categories_response.ok:
            logger.info(f"Successfully fetched {len(categories_response.json())} categories")
        else:
            logger.error(f"Failed to fetch categories: {categories_response.status_code}")
            categories = []
            flash('Error loading categories', 'error')
        
        category = categories_response.json()

        
        return render_template('category_document_types.html',
                             document_types=document_types,
                             category=category)
    except requests.Timeout:
        logger.error("Request timed out while fetching department categories")
        flash('Request timed out', 'error')
    except requests.ConnectionError:
        logger.error("Connection error while fetching department categories")
        flash('Failed to connect to server', 'error')
    except Exception as e:
        logger.error(f"Unexpected error in department_categories: {e}")
        flash('An unexpected error occurred', 'error')
    
    return redirect(url_for('departments'))

@app.route('/api/departments',methods=['GET','POST'])
@login_required
def departments_api():
    headers = get_auth_headers()
    company_id = session.get('company_id')
    
    if not company_id:
        return jsonify({'error': 'Company ID not found in session'}), 400
    
    if request.method == 'GET':  
        response = requests.get(
            f"{DEPARTMENTS_URL}/companies/{company_id}/departments",
            headers=headers,
            timeout=REQUEST_TIMEOUT
        )
        return handle_api_response(response, error_message='Failed to fetch departments')
    
    elif request.method == 'POST':
        # Obter o JSON enviado no corpo da requisição
        data = request.get_json()   
        name = data.get('name')
         # Build form data
        form_data = {
            "name": name,
            'company_id': company_id
        }
        response = requests.post(
            DEPARTMENTS_URL,
            headers=headers,
            json=form_data,
            timeout=REQUEST_TIMEOUT * 2  # Double timeout for file upload
        )

        return handle_api_response(response, success_code=201, error_message='Failed to create document')
    
@app.route('/api/departments/<department_id>',methods=['PUT','DELETE'])
@login_required
def departments_id(department_id):
    headers = get_auth_headers()
    company_id = session.get('company_id')
    
    if not company_id:
        return jsonify({'error': 'Company ID not found in session'}), 400
    
    if request.method == 'PUT': 
          # Obter o JSON enviado no corpo da requisição
        data = request.get_json()   
        name = data.get('name')
         # Build form data
        form_data = {
            "name": name,
            'company_id': company_id
        } 
        response = requests.put(
            f"{DEPARTMENTS_URL}/{department_id}",
            headers=headers,
            json=form_data,
            timeout=REQUEST_TIMEOUT
        )
        return handle_api_response(response, error_message='Failed to fetch departments')
    
    elif request.method == 'DELETE':
        response = requests.delete(
            f"{DEPARTMENTS_URL}/{department_id}",
            headers=headers,
            timeout=REQUEST_TIMEOUT * 2  # Double timeout for file upload
        )

        return handle_api_response(response, success_code=201, error_message='Failed to create departments')
    
@app.route('/api/categories',methods=['GET','POST'])
@login_required
def categories_api():
    headers = get_auth_headers()
    company_id = session.get('company_id')
    
    if not company_id:
        return jsonify({'error': 'Company ID not found in session'}), 400
    
    if request.method == 'GET':  
        response = requests.get(
            f"{CATEGORIES_URL}/companies/{company_id}/categories",
            headers=headers,
            timeout=REQUEST_TIMEOUT
        )
        return handle_api_response(response, error_message='Failed to fetch departments')
    
    elif request.method == 'POST':
        # Obter o JSON enviado no corpo da requisição
        data = request.get_json()   
        name = data.get('name')
        department_id = data.get('department_id')
         # Build form data
        form_data = {
            "name": name,
            "department_id" : department_id,
            'company_id': company_id
        }
        response = requests.post(
            CATEGORIES_URL,
            headers=headers,
            json=form_data,
            timeout=REQUEST_TIMEOUT * 2  # Double timeout for file upload
        )

        return handle_api_response(response, success_code=201, error_message='Failed to create document')
    
@app.route('/api/categories/<category_id>',methods=['PUT','DELETE'])
@login_required
def categories_id(category_id):
    headers = get_auth_headers()
    company_id = session.get('company_id')
    
    if not company_id:
        return jsonify({'error': 'Company ID not found in session'}), 400
    
    if request.method == 'PUT': 
          # Obter o JSON enviado no corpo da requisição
        data = request.get_json()   
        name = data.get('name')
        department_id = data.get('department_id')
         # Build form data
        form_data = {
            "name": name,
            "department_id" : department_id,
            'company_id': company_id
        } 
        response = requests.put(
            f"{CATEGORIES_URL}/{category_id}",
            headers=headers,
            json=form_data,
            timeout=REQUEST_TIMEOUT
        )
        return handle_api_response(response, error_message='Failed to fetch categories')
    
    elif request.method == 'DELETE':
        response = requests.delete(
            f"{CATEGORIES_URL}/{category_id}",
            headers=headers,
            timeout=REQUEST_TIMEOUT * 2  # Double timeout for file upload
        )

        return handle_api_response(response, success_code=204, error_message='Failed to create departments')

@app.route('/api/categories/departments/<department_id>/categories')
@login_required
def department_categories_api(department_id):
    headers = get_auth_headers()
    
    try:
        response = requests.get(
            f"{CATEGORIES_URL}/departments/{department_id}/categories",
            headers=headers,
            timeout=REQUEST_TIMEOUT
        )
        return handle_api_response(response, error_message='Failed to fetch categories')
    except requests.Timeout:
        return jsonify({'error': 'Request timed out'}), 504
    except requests.ConnectionError:
        return jsonify({'error': 'Failed to connect to server'}), 503
    except Exception as e:
        print(f"Error fetching department categories: {e}")
        return jsonify({'error': 'An unexpected error occurred'}), 500

@app.route('/api/document_types',methods=['GET','POST'])
@login_required
def document_types_api():
    headers = get_auth_headers()
    company_id = session.get('company_id')
    
    if not company_id:
        return jsonify({'error': 'Company ID not found in session'}), 400
    
    if request.method == 'GET':  
        response = requests.get(
            f"{DOCUMENT_TYPES_URL}/companies/{company_id}/types",
            headers=headers,
            timeout=REQUEST_TIMEOUT
        )
        return handle_api_response(response, error_message='Failed to fetch document types')
    
    elif request.method == 'POST':
        # Obter o JSON enviado no corpo da requisição
        data = request.get_json()   
        name = data.get('name')
        description = data.get('description')
        department_id = data.get('department_id')
        category_id = data.get('category_id')
         # Build form data
        form_data = {
            "name": name,
            "description" : description,
            "department_id" : department_id,
            "category_id" : category_id,
            'company_id': company_id
        }
        response = requests.post(
            DOCUMENT_TYPES_URL,
            headers=headers,
            json=form_data,
            timeout=REQUEST_TIMEOUT * 2  # Double timeout for file upload
        )

        return handle_api_response(response, success_code=201, error_message='Failed to create document types')
    
@app.route('/api/document_types/<document_types_id>',methods=['PUT','DELETE'])
@login_required
def document_types_id(document_types_id):
    headers = get_auth_headers()
    company_id = session.get('company_id')
    
    if not company_id:
        return jsonify({'error': 'Company ID not found in session'}), 400
    
    if request.method == 'PUT': 
          # Obter o JSON enviado no corpo da requisição
        data = request.get_json()   
        name = data.get('name')
        description = data.get('description')
        department_id = data.get('department_id')
        category_id = data.get('category_id')
         # Build form data
        form_data = {
            "name": name,
            "department_id" : department_id,
            "description" : description,
            "category_id" : category_id,
            'company_id': company_id
        } 
        response = requests.put(
            f"{DOCUMENT_TYPES_URL}/{document_types_id}",
            headers=headers,
            json=form_data,
            timeout=REQUEST_TIMEOUT
        )
        return handle_api_response(response, error_message='Failed to fetch document types')
    
    elif request.method == 'DELETE':
        response = requests.delete(
            f"{DOCUMENT_TYPES_URL}/{document_types_id}",
            headers=headers,
            timeout=REQUEST_TIMEOUT * 2  # Double timeout for file upload
        )

        return handle_api_response(response, success_code=204, error_message='Failed to delete document types')

@app.route('/api/document_types/categories/<category_id>/types')
@login_required
def category_document_types_api(category_id):
    headers = get_auth_headers()
    
    try:
        response = requests.get(
            f"{DOCUMENT_TYPES_URL}/categories/{category_id}/types",
            headers=headers,
            timeout=REQUEST_TIMEOUT
        )
        return handle_api_response(response, error_message='Failed to fetch document types')
    except requests.Timeout:
        return jsonify({'error': 'Request timed out'}), 504
    except requests.ConnectionError:
        return jsonify({'error': 'Failed to connect to server'}), 503
    except Exception as e:
        print(f"Error fetching category document types: {e}")
        return jsonify({'error': 'An unexpected error occurred'}), 500

@app.route('/api/users',methods=['GET','POST'])
@login_required
def users_api():
    headers = get_auth_headers()
    company_id = session.get('company_id')
    
    if not company_id:
        return jsonify({'error': 'Company ID not found in session'}), 400
    
    if request.method == 'GET':  
        params = {
            'page': request.args.get('page', 1),
            'per_page': request.args.get('per_page', 10),
            'company_id': company_id,
            'cpf': request.args.get('cpf'),
            'email': request.args.get('email'),
            'status': 'active'
        }       
        # Remove None values
        params = {k: v for k, v in params.items() if v is not None}
        
        response = requests.get(
            USERS_URL,
            headers=headers,
            params=params,
            timeout=REQUEST_TIMEOUT
        )
        return handle_api_response(response, error_message='Failed to fetch users')
    
    elif request.method == 'POST':
        # Obter o JSON enviado no corpo da requisição
        data = request.get_json()   
        name = data.get('name')
        email = data.get('email')
        cpf = data.get('cpf')
        phone = data.get('phone')
        password = data.get('password')
        role = data.get('role')
         # Build form data
        form_data = {
            "name": name,
            "email" : email,
            "cpf" : cpf,
            "phone" : phone,
            "password" : password,
            "role" : role,
            "status": "active",
            'company_id': company_id
        }
        response = requests.post(
            USERS_URL,
            headers=headers,
            json=form_data,
            timeout=REQUEST_TIMEOUT * 2  # Double timeout for file upload
        )

        return handle_api_response(response, success_code=201, error_message='Failed to create user')
    
@app.route('/api/users/<users_id>',methods=['PUT','DELETE'])
@login_required
def users_id(users_id):
    headers = get_auth_headers()
    company_id = session.get('company_id')
    
    if not company_id:
        return jsonify({'error': 'Company ID not found in session'}), 400
    
    if request.method == 'PUT': 

        response = requests.get(
            f"{USERS_URL}/{users_id}",
            headers=headers,
            timeout=REQUEST_TIMEOUT
        )
        if not response.ok:
            logger.error(f"Failed to fetch document types: {response.status_code}")
            return jsonify({'error': 'USER not found '}), response.status_code
        
        user = response.json() 

          # Obter o JSON enviado no corpo da requisição
        data = request.get_json() 
        name = data.get('name')
        email = data.get('email')
        phone = data.get('phone')
        password = user['password']
        role = data.get('role') 

        form_data = {
            "name": name,
            "email" : email,
            "phone" : phone,
            "password" : password,
            "role" : role,
            "status": "active",
            'company_id': company_id
        }

        response = requests.put(
            f"{USERS_URL}/{users_id}",
            headers=headers,
            json=form_data,
            timeout=REQUEST_TIMEOUT
        )
        return handle_api_response(response, error_message='Failed to fetch Users') 
    elif request.method == 'DELETE':
        response = requests.delete(
            f"{USERS_URL}/{users_id}",
            headers=headers,
            timeout=REQUEST_TIMEOUT * 2  # Double timeout for file upload
        )

        return handle_api_response(response, success_code=204, error_message='Failed to Delete user')    

@app.route('/api/documents')
@login_required
def documents_api():
    headers = get_auth_headers()
    company_id = session.get('company_id')
    
    if not company_id:
        return jsonify({'error': 'Company ID not found in session'}), 400
    
    try:
        params = {
            'page': request.args.get('page', 1),
            'per_page': request.args.get('per_page', 10),
            'department_id': request.args.get('department_id'),
            'category_id': request.args.get('category_id'),
            'document_type_id': request.args.get('document_type_id'),
            'user_id': request.args.get('user_id')
        }
        
        # Remove None values
        params = {k: v for k, v in params.items() if v is not None}
        
        response = requests.get(
            f"{DOCUMENTS_URL}/companies/{company_id}/documents",
            headers=headers,
            params=params,
            timeout=REQUEST_TIMEOUT
        )
        return handle_api_response(response, error_message='Failed to fetch documents')
    except requests.Timeout:
        return jsonify({'error': 'Request timed out'}), 504
    except requests.ConnectionError:
        return jsonify({'error': 'Failed to connect to server'}), 503
    except Exception as e:
        print(f"Error fetching documents: {e}")
        return jsonify({'error': 'An unexpected error occurred'}), 500

@app.route('/api/documents', methods=['POST'])
@login_required
def create_document():
    headers = get_multipart_headers()  # Use multipart headers for file uploads
    company_id = session.get('company_id')
    
    if not company_id:
        return jsonify({'error': 'Company ID not found in session'}), 400
    
    try:
        if 'file' not in request.files:
            return jsonify({'error': 'No file uploaded'}), 400
            
        file = request.files['file']
        if not file.filename:
            return jsonify({'error': 'No file selected'}), 400
        
        if not allowed_file(file.filename):
            return jsonify({'error': 'File type not allowed'}), 400
        
        # Build form data
        form_data = {
            'company_id': company_id,
            'titulo': request.form.get('titulo'),
            'department_id': request.form.get('department_id'),
            'category_id': request.form.get('category_id'),
            'document_type_id': request.form.get('document_type_id'),
            'user_id': request.form.get('user_id')
        }
        
        # Validate required fields
        required_fields = ['department_id', 'category_id', 'document_type_id', 'user_id']
        missing_fields = [field for field in required_fields if not form_data.get(field)]
        if missing_fields:
            return jsonify({'error': f'Missing required fields: {", ".join(missing_fields)}'}), 400
        
        # Create files dictionary with proper file object
        files = {'file': (secure_filename(file.filename), file, file.content_type)}
        upload_headers = headers.copy()
        upload_headers.pop('Content-Type', None)
            
        response = requests.post(
                    DOCUMENTS_URL,
                    headers=upload_headers,
                    data=form_data,
                    files=files,
                    timeout=REQUEST_TIMEOUT * 2  # Double timeout for file upload
                )
        return handle_api_response(response, success_code=201, error_message='Failed to create document')
    except requests.Timeout:
        return jsonify({'error': 'Request timed out'}), 504
    except requests.ConnectionError:
        return jsonify({'error': 'Failed to connect to server'}), 503
    except Exception as e:
        print(f"Error creating document: {e}")
        return jsonify({'error': 'An unexpected error occurred'}), 500

@app.route('/api/documents/<document_id>', methods=['DELETE'])
@login_required
def delete_document(document_id):
    headers = get_auth_headers()
    try:
        response = requests.delete(
            f"{DOCUMENTS_URL}/{document_id}",
            headers=headers,
            timeout=REQUEST_TIMEOUT
        )
        
        if response.status_code == 204:
            return '', 204
            
        return handle_api_response(response, error_message='Failed to delete document')
    except requests.Timeout:
        return jsonify({'error': 'Request timed out'}), 504
    except requests.ConnectionError:
        return jsonify({'error': 'Failed to connect to server'}), 503
    except Exception as e:
        print(f"Error deleting document: {e}")
        return jsonify({'error': 'An unexpected error occurred'}), 500

if __name__ == "__main__":
    # Ensure upload folder exists
    os.makedirs(UPLOAD_FOLDER, exist_ok=True)
    app.config['UPLOAD_FOLDER'] = UPLOAD_FOLDER
    app.run(host="0.0.0.0", port=5000, debug=True)<|MERGE_RESOLUTION|>--- conflicted
+++ resolved
@@ -1,8 +1,5 @@
 from flask import Flask, render_template, redirect, url_for, request, flash, session, jsonify, Response, send_file
-<<<<<<< HEAD
-=======
-
->>>>>>> f4cb2676
+
 from functools import wraps
 import requests
 import os
@@ -20,16 +17,11 @@
 app.permanent_session_lifetime = 3600  # 1 hour session lifetime
 
 # Configure upload folder
-<<<<<<< HEAD
-UPLOAD_FOLDER = os.path.join(os.path.dirname(os.path.abspath(__file__)), 'uploads')
-ALLOWED_EXTENSIONS = {'pdf', 'doc', 'docx', 'xls', 'xlsx', 'txt', 'jpg', 'jpeg', 'png'}
-=======
 UPLOAD_FOLDER = 'uploads'
 ALLOWED_EXTENSIONS = {'pdf', 'doc', 'docx', 'xls', 'xlsx', 'txt', 'jpg', 'jpeg', 'png'}
 app.config['UPLOAD_FOLDER'] = UPLOAD_FOLDER
 # Ensure upload directory exists
 os.makedirs(UPLOAD_FOLDER, exist_ok=True)
->>>>>>> f4cb2676
 
 # API endpoints
 API_BASE_URL = "https://document-manager-api-rodrigocastromo.replit.app/api"
@@ -51,38 +43,19 @@
     return '.' in filename and filename.rsplit('.', 1)[1].lower() in ALLOWED_EXTENSIONS
 
 def refresh_token():
-    """Attempt to refresh the access token with enhanced error handling"""
-    try:
-        if 'refresh_token' not in session:
-            print("No refresh token found in session")
-            return False
-            
+    """Attempt to refresh the access token"""
+    try:
         headers = {'Authorization': f'Bearer {session.get("refresh_token")}'}
-        response = requests.post(
-            REFRESH_URL, 
-            headers=headers, 
-            timeout=REQUEST_TIMEOUT,
-            verify=True  # Ensure SSL verification
-        )
-        
+        response = requests.post(REFRESH_URL, headers=headers, timeout=REQUEST_TIMEOUT)
+
         if response.ok:
             data = response.json()
             session['access_token'] = data['access_token']
             session['refresh_token'] = data['refresh_token']
             session['token_expiry'] = time.time() + 3600
             return True
-        else:
-            print(f"Token refresh failed with status: {response.status_code}")
-            return False
-            
-    except requests.Timeout:
-        print("Token refresh timeout")
-    except requests.ConnectionError:
-        print("Token refresh connection error")
-    except requests.RequestException as e:
-        print(f"Token refresh request error: {str(e)}")
-    except Exception as e:
-        print(f"Token refresh error: {str(e)}")
+    except Exception as e:
+        print(f"Token refresh error: {e}")
     return False
 
 def login_required(f):
@@ -90,19 +63,14 @@
     def decorated_function(*args, **kwargs):
         if 'access_token' not in session:
             return redirect(url_for('login'))
-        
+
         # Check token expiration
-        if 'token_expiry' in session:
-            current_time = time.time()
-            expiry_time = session.get('token_expiry', 0)
-            
-            # Refresh token if it's expired or about to expire in the next 5 minutes
-            if current_time >= (expiry_time - 300):
-                if not refresh_token():
-                    session.clear()
-                    flash('Your session has expired. Please log in again.', 'error')
-                    return redirect(url_for('login'))
-            
+        if 'token_expiry' in session and session['token_expiry'] < time.time():
+            if not refresh_token():
+                session.clear()
+                flash('Your session has expired. Please log in again.', 'error')
+                return redirect(url_for('login'))
+
         return f(*args, **kwargs)
     return decorated_function
 
@@ -111,60 +79,38 @@
     token = session.get('access_token')
     if not token:
         raise ValueError('No access token found')
-    
+
     return {
         'Authorization': f'Bearer {token}',
-        'Accept': 'application/json',
+        'accept': 'application/json',
         'Content-Type': 'application/json'
     }
 
-def get_multipart_headers():
-    """Get headers for multipart form data requests"""
-    token = session.get('access_token')
-    if not token:
-        raise ValueError('No access token found')
-    
-    return {
-        'Authorization': f'Bearer {token}',
-        'Accept': 'application/json'
-    }
-
 def handle_api_error(response, default_error="An error occurred"):
-    """Enhanced API error handling with detailed logging"""
+    """Enhanced API error handling"""
     try:
         if response.status_code == 401:
             # Try to refresh token on authentication failure
             if refresh_token():
                 return 'Token refreshed, please retry the operation'
-            return 'Authentication failed, please login again'
-        
+            return 'Authentication failed'
+
         if not response.ok:
-            try:
-                error_data = response.json()
-                if isinstance(error_data, dict):
-                    error_msg = error_data.get('error') or error_data.get('message') or default_error
-                    print(f"API Error: {error_msg}")
-                    return error_msg
-            except json.JSONDecodeError:
-                error_msg = f"Server error: {response.status_code}"
-                print(f"API Error: {error_msg}")
-                return error_msg
-            
-            print(f"API Error: {default_error}")
-            return default_error
-            
-    except Exception as e:
-        error_msg = f"Error parsing API response: {str(e)}"
-        print(error_msg)
+            error_data = response.json()
+            if isinstance(error_data, dict):
+                return error_data.get('error') or error_data.get('message') or default_error
         return default_error
+    except Exception as e:
+        print(f"Error parsing API response: {e}")
+        return default_error
 
 def handle_api_response(response, success_code=200, error_message="Operation failed"):
-    """Enhanced API response handler with proper error handling and logging"""
+    """Enhanced API response handler with proper error handling"""
     try:
         if response.status_code == 401:
             if refresh_token():
                 return jsonify({'error': 'Please retry the operation'}), 401
-            return jsonify({'error': 'Authentication failed, please login again'}), 401
+            return jsonify({'error': 'Authentication failed'}), 401
         elif response.status_code == 403:
             return jsonify({'error': 'Access forbidden'}), 403
         elif response.status_code == 404:
@@ -172,21 +118,16 @@
         elif not response.ok:
             error = handle_api_error(response, error_message)
             return jsonify({'error': error}), response.status_code
-        
+
         try:
+            return response.json(), success_code
+        except ValueError:
             if response.status_code == 204:
                 return '', 204
-            return response.json(), success_code
-        except json.JSONDecodeError:
-            if response.status_code == 204:
-                return '', 204
-            error_msg = 'Invalid JSON response'
-            print(f"API Error: {error_msg}")
-            return jsonify({'error': error_msg}), 500
-            
-    except Exception as e:
-        error_msg = f"Error handling API response: {str(e)}"
-        print(error_msg)
+            return jsonify({'error': 'Invalid JSON response'}), 500
+
+    except Exception as e:
+        print(f"Error handling API response: {e}")
         return jsonify({'error': error_message}), 500
 
 @app.route('/')
@@ -199,22 +140,22 @@
 def login():
     if 'access_token' in session:
         return redirect(url_for('dashboard'))
-    
+
     if request.method == 'POST':
         identifier = request.form.get('identifier')
         password = request.form.get('password')
-        
+
         if not identifier or not password:
             flash('Please provide both identifier and password', 'error')
             return render_template('login.html')
-        
+
         try:
             response = requests.post(
                 LOGIN_URL,
                 json={'identifier': identifier, 'password': password},
                 timeout=REQUEST_TIMEOUT
             )
-            
+
             if response.status_code == 200:
                 data = response.json()
                 session.permanent = True
@@ -234,7 +175,7 @@
         except Exception as e:
             print(f"Login error: {e}")
             flash('An error occurred during login', 'error')
-    
+
     return render_template('login.html')
 
 @app.route('/logout')
@@ -245,7 +186,7 @@
         requests.post(LOGOUT_URL, headers=headers, timeout=REQUEST_TIMEOUT)
     except Exception as e:
         print(f"Logout error: {e}")
-    
+
     session.clear()
     return redirect(url_for('login'))
 
@@ -266,7 +207,7 @@
     company_id = session.get('company_id')  
     if not company_id:
         return jsonify({'error': 'Company ID not found in session'}), 400
-    
+
     response = requests.get(
         f"{DEPARTMENTS_URL}/companies/{company_id}/departments",
         headers=headers,
@@ -318,9 +259,9 @@
             logger.error(f"Failed to fetch department: {dept_response.status_code}")
             flash('Department not found', 'error')
             return redirect(url_for('departments'))
-        
+
         department = dept_response.json()
-        
+
         # Get categories for the department
         logger.info(f"Fetching categories for department ID: {department_id}")
         categories_response = requests.get(
@@ -328,7 +269,7 @@
             headers=headers,
             timeout=REQUEST_TIMEOUT
         )
-        
+
         if categories_response.ok:
             data = categories_response.json()
             categories = data.get('categories', [])
@@ -337,7 +278,7 @@
             logger.error(f"Failed to fetch categories: {categories_response.status_code}")
             categories = []
             flash('Error loading categories', 'error')
-        
+
         return render_template('department_categories.html',
                              department=department,
                              categories=categories)
@@ -350,7 +291,7 @@
     except Exception as e:
         logger.error(f"Unexpected error in department_categories: {e}")
         flash('An unexpected error occurred', 'error')
-    
+
     return redirect(url_for('departments'))
 
 @app.route('/categories/<category_id>/document_types')
@@ -369,9 +310,9 @@
             logger.error(f"Failed to fetch document types: {doc_response.status_code}")
             flash('Document types not found', 'error')
             return redirect(url_for('categories'))
-        
+
         document_types = doc_response.json()
-        
+
         # Get categories for the department
 
         categories_response = requests.get(
@@ -386,10 +327,10 @@
             logger.error(f"Failed to fetch categories: {categories_response.status_code}")
             categories = []
             flash('Error loading categories', 'error')
-        
+
         category = categories_response.json()
 
-        
+
         return render_template('category_document_types.html',
                              document_types=document_types,
                              category=category)
@@ -402,7 +343,7 @@
     except Exception as e:
         logger.error(f"Unexpected error in department_categories: {e}")
         flash('An unexpected error occurred', 'error')
-    
+
     return redirect(url_for('departments'))
 
 @app.route('/api/departments',methods=['GET','POST'])
@@ -410,10 +351,10 @@
 def departments_api():
     headers = get_auth_headers()
     company_id = session.get('company_id')
-    
-    if not company_id:
-        return jsonify({'error': 'Company ID not found in session'}), 400
-    
+
+    if not company_id:
+        return jsonify({'error': 'Company ID not found in session'}), 400
+
     if request.method == 'GET':  
         response = requests.get(
             f"{DEPARTMENTS_URL}/companies/{company_id}/departments",
@@ -421,7 +362,7 @@
             timeout=REQUEST_TIMEOUT
         )
         return handle_api_response(response, error_message='Failed to fetch departments')
-    
+
     elif request.method == 'POST':
         # Obter o JSON enviado no corpo da requisição
         data = request.get_json()   
@@ -439,16 +380,16 @@
         )
 
         return handle_api_response(response, success_code=201, error_message='Failed to create document')
-    
+
 @app.route('/api/departments/<department_id>',methods=['PUT','DELETE'])
 @login_required
 def departments_id(department_id):
     headers = get_auth_headers()
     company_id = session.get('company_id')
-    
-    if not company_id:
-        return jsonify({'error': 'Company ID not found in session'}), 400
-    
+
+    if not company_id:
+        return jsonify({'error': 'Company ID not found in session'}), 400
+
     if request.method == 'PUT': 
           # Obter o JSON enviado no corpo da requisição
         data = request.get_json()   
@@ -465,7 +406,7 @@
             timeout=REQUEST_TIMEOUT
         )
         return handle_api_response(response, error_message='Failed to fetch departments')
-    
+
     elif request.method == 'DELETE':
         response = requests.delete(
             f"{DEPARTMENTS_URL}/{department_id}",
@@ -474,16 +415,16 @@
         )
 
         return handle_api_response(response, success_code=201, error_message='Failed to create departments')
-    
+
 @app.route('/api/categories',methods=['GET','POST'])
 @login_required
 def categories_api():
     headers = get_auth_headers()
     company_id = session.get('company_id')
-    
-    if not company_id:
-        return jsonify({'error': 'Company ID not found in session'}), 400
-    
+
+    if not company_id:
+        return jsonify({'error': 'Company ID not found in session'}), 400
+
     if request.method == 'GET':  
         response = requests.get(
             f"{CATEGORIES_URL}/companies/{company_id}/categories",
@@ -491,7 +432,7 @@
             timeout=REQUEST_TIMEOUT
         )
         return handle_api_response(response, error_message='Failed to fetch departments')
-    
+
     elif request.method == 'POST':
         # Obter o JSON enviado no corpo da requisição
         data = request.get_json()   
@@ -511,16 +452,16 @@
         )
 
         return handle_api_response(response, success_code=201, error_message='Failed to create document')
-    
+
 @app.route('/api/categories/<category_id>',methods=['PUT','DELETE'])
 @login_required
 def categories_id(category_id):
     headers = get_auth_headers()
     company_id = session.get('company_id')
-    
-    if not company_id:
-        return jsonify({'error': 'Company ID not found in session'}), 400
-    
+
+    if not company_id:
+        return jsonify({'error': 'Company ID not found in session'}), 400
+
     if request.method == 'PUT': 
           # Obter o JSON enviado no corpo da requisição
         data = request.get_json()   
@@ -539,7 +480,7 @@
             timeout=REQUEST_TIMEOUT
         )
         return handle_api_response(response, error_message='Failed to fetch categories')
-    
+
     elif request.method == 'DELETE':
         response = requests.delete(
             f"{CATEGORIES_URL}/{category_id}",
@@ -553,7 +494,7 @@
 @login_required
 def department_categories_api(department_id):
     headers = get_auth_headers()
-    
+
     try:
         response = requests.get(
             f"{CATEGORIES_URL}/departments/{department_id}/categories",
@@ -574,10 +515,10 @@
 def document_types_api():
     headers = get_auth_headers()
     company_id = session.get('company_id')
-    
-    if not company_id:
-        return jsonify({'error': 'Company ID not found in session'}), 400
-    
+
+    if not company_id:
+        return jsonify({'error': 'Company ID not found in session'}), 400
+
     if request.method == 'GET':  
         response = requests.get(
             f"{DOCUMENT_TYPES_URL}/companies/{company_id}/types",
@@ -585,7 +526,7 @@
             timeout=REQUEST_TIMEOUT
         )
         return handle_api_response(response, error_message='Failed to fetch document types')
-    
+
     elif request.method == 'POST':
         # Obter o JSON enviado no corpo da requisição
         data = request.get_json()   
@@ -609,16 +550,16 @@
         )
 
         return handle_api_response(response, success_code=201, error_message='Failed to create document types')
-    
+
 @app.route('/api/document_types/<document_types_id>',methods=['PUT','DELETE'])
 @login_required
 def document_types_id(document_types_id):
     headers = get_auth_headers()
     company_id = session.get('company_id')
-    
-    if not company_id:
-        return jsonify({'error': 'Company ID not found in session'}), 400
-    
+
+    if not company_id:
+        return jsonify({'error': 'Company ID not found in session'}), 400
+
     if request.method == 'PUT': 
           # Obter o JSON enviado no corpo da requisição
         data = request.get_json()   
@@ -641,7 +582,7 @@
             timeout=REQUEST_TIMEOUT
         )
         return handle_api_response(response, error_message='Failed to fetch document types')
-    
+
     elif request.method == 'DELETE':
         response = requests.delete(
             f"{DOCUMENT_TYPES_URL}/{document_types_id}",
@@ -655,7 +596,7 @@
 @login_required
 def category_document_types_api(category_id):
     headers = get_auth_headers()
-    
+
     try:
         response = requests.get(
             f"{DOCUMENT_TYPES_URL}/categories/{category_id}/types",
@@ -676,10 +617,10 @@
 def users_api():
     headers = get_auth_headers()
     company_id = session.get('company_id')
-    
-    if not company_id:
-        return jsonify({'error': 'Company ID not found in session'}), 400
-    
+
+    if not company_id:
+        return jsonify({'error': 'Company ID not found in session'}), 400
+
     if request.method == 'GET':  
         params = {
             'page': request.args.get('page', 1),
@@ -691,7 +632,7 @@
         }       
         # Remove None values
         params = {k: v for k, v in params.items() if v is not None}
-        
+
         response = requests.get(
             USERS_URL,
             headers=headers,
@@ -699,7 +640,7 @@
             timeout=REQUEST_TIMEOUT
         )
         return handle_api_response(response, error_message='Failed to fetch users')
-    
+
     elif request.method == 'POST':
         # Obter o JSON enviado no corpo da requisição
         data = request.get_json()   
@@ -728,16 +669,16 @@
         )
 
         return handle_api_response(response, success_code=201, error_message='Failed to create user')
-    
+
 @app.route('/api/users/<users_id>',methods=['PUT','DELETE'])
 @login_required
 def users_id(users_id):
     headers = get_auth_headers()
     company_id = session.get('company_id')
-    
-    if not company_id:
-        return jsonify({'error': 'Company ID not found in session'}), 400
-    
+
+    if not company_id:
+        return jsonify({'error': 'Company ID not found in session'}), 400
+
     if request.method == 'PUT': 
 
         response = requests.get(
@@ -748,7 +689,7 @@
         if not response.ok:
             logger.error(f"Failed to fetch document types: {response.status_code}")
             return jsonify({'error': 'USER not found '}), response.status_code
-        
+
         user = response.json() 
 
           # Obter o JSON enviado no corpo da requisição
@@ -790,10 +731,10 @@
 def documents_api():
     headers = get_auth_headers()
     company_id = session.get('company_id')
-    
-    if not company_id:
-        return jsonify({'error': 'Company ID not found in session'}), 400
-    
+
+    if not company_id:
+        return jsonify({'error': 'Company ID not found in session'}), 400
+
     try:
         params = {
             'page': request.args.get('page', 1),
@@ -803,10 +744,10 @@
             'document_type_id': request.args.get('document_type_id'),
             'user_id': request.args.get('user_id')
         }
-        
+
         # Remove None values
         params = {k: v for k, v in params.items() if v is not None}
-        
+
         response = requests.get(
             f"{DOCUMENTS_URL}/companies/{company_id}/documents",
             headers=headers,
@@ -825,23 +766,23 @@
 @app.route('/api/documents', methods=['POST'])
 @login_required
 def create_document():
-    headers = get_multipart_headers()  # Use multipart headers for file uploads
-    company_id = session.get('company_id')
-    
-    if not company_id:
-        return jsonify({'error': 'Company ID not found in session'}), 400
-    
+    headers = get_auth_headers()
+    company_id = session.get('company_id')
+
+    if not company_id:
+        return jsonify({'error': 'Company ID not found in session'}), 400
+
     try:
         if 'file' not in request.files:
             return jsonify({'error': 'No file uploaded'}), 400
-            
+
         file = request.files['file']
         if not file.filename:
             return jsonify({'error': 'No file selected'}), 400
-        
+
         if not allowed_file(file.filename):
             return jsonify({'error': 'File type not allowed'}), 400
-        
+
         # Build form data
         form_data = {
             'company_id': company_id,
@@ -851,18 +792,18 @@
             'document_type_id': request.form.get('document_type_id'),
             'user_id': request.form.get('user_id')
         }
-        
+
         # Validate required fields
         required_fields = ['department_id', 'category_id', 'document_type_id', 'user_id']
         missing_fields = [field for field in required_fields if not form_data.get(field)]
         if missing_fields:
             return jsonify({'error': f'Missing required fields: {", ".join(missing_fields)}'}), 400
-        
+
         # Create files dictionary with proper file object
         files = {'file': (secure_filename(file.filename), file, file.content_type)}
         upload_headers = headers.copy()
         upload_headers.pop('Content-Type', None)
-            
+
         response = requests.post(
                     DOCUMENTS_URL,
                     headers=upload_headers,
@@ -889,10 +830,10 @@
             headers=headers,
             timeout=REQUEST_TIMEOUT
         )
-        
+
         if response.status_code == 204:
             return '', 204
-            
+
         return handle_api_response(response, error_message='Failed to delete document')
     except requests.Timeout:
         return jsonify({'error': 'Request timed out'}), 504
@@ -903,7 +844,4 @@
         return jsonify({'error': 'An unexpected error occurred'}), 500
 
 if __name__ == "__main__":
-    # Ensure upload folder exists
-    os.makedirs(UPLOAD_FOLDER, exist_ok=True)
-    app.config['UPLOAD_FOLDER'] = UPLOAD_FOLDER
     app.run(host="0.0.0.0", port=5000, debug=True)