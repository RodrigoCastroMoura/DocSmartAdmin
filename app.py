from flask import Flask, render_template, redirect, url_for, request, flash, session, jsonify, Response, send_file

from functools import wraps
import requests
import os
import json
import time
from werkzeug.utils import secure_filename
import logging

# Configure logging
logging.basicConfig(level=logging.DEBUG)
logger = logging.getLogger(__name__)

app = Flask(__name__)
app.secret_key = os.urandom(24)
app.permanent_session_lifetime = 3600  # 1 hour session lifetime

# Configure upload folder
UPLOAD_FOLDER = 'uploads'
ALLOWED_EXTENSIONS = {'pdf', 'doc', 'docx', 'xls', 'xlsx', 'txt', 'jpg', 'jpeg', 'png'}
app.config['UPLOAD_FOLDER'] = UPLOAD_FOLDER
# Ensure upload directory exists
os.makedirs(UPLOAD_FOLDER, exist_ok=True)

# API endpoints
API_BASE_URL = "https://document-manager-api-rodrigocastromo.replit.app/api"
LOGIN_URL = f"{API_BASE_URL}/auth/login"
LOGOUT_URL = f"{API_BASE_URL}/auth/logout"
REFRESH_URL = f"{API_BASE_URL}/auth/refresh"

# CRUD endpoints
DEPARTMENTS_URL = f"{API_BASE_URL}/departments"
CATEGORIES_URL = f"{API_BASE_URL}/categories"
DOCUMENTS_URL = f"{API_BASE_URL}/documents"
USERS_URL = f"{API_BASE_URL}/users"
DOCUMENT_TYPES_URL = f"{API_BASE_URL}/document_types"

# Request timeout in seconds
REQUEST_TIMEOUT = 30  # Increased timeout for better reliability

def allowed_file(filename):
    return '.' in filename and filename.rsplit('.', 1)[1].lower() in ALLOWED_EXTENSIONS

def refresh_token():
    """Attempt to refresh the access token"""
    try:
        headers = {'Authorization': f'Bearer {session.get("refresh_token")}'}
        response = requests.post(REFRESH_URL, headers=headers, timeout=REQUEST_TIMEOUT)

        if response.ok:
            data = response.json()
            session['access_token'] = data['access_token']
            session['refresh_token'] = data['refresh_token']
            session['token_expiry'] = time.time() + 3600
            return True
    except Exception as e:
        print(f"Token refresh error: {e}")
    return False

def login_required(f):
    @wraps(f)
    def decorated_function(*args, **kwargs):
        if 'access_token' not in session:
            return redirect(url_for('login'))

        # Check token expiration
        if 'token_expiry' in session and session['token_expiry'] < time.time():
            if not refresh_token():
                session.clear()
                flash('Your session has expired. Please log in again.', 'error')
                return redirect(url_for('login'))

        return f(*args, **kwargs)
    return decorated_function

def get_auth_headers():
    """Get authentication headers with proper error handling"""
    token = session.get('access_token')
    if not token:
        raise ValueError('No access token found')

    return {
        'Authorization': f'Bearer {token}',
        'accept': 'application/json',
        'Content-Type': 'application/json'
    }

def handle_api_error(response, default_error="An error occurred"):
    """Enhanced API error handling"""
    try:
        if response.status_code == 401:
            # Try to refresh token on authentication failure
            if refresh_token():
                return 'Token refreshed, please retry the operation'
            return 'Authentication failed'

        if not response.ok:
            error_data = response.json()
            if isinstance(error_data, dict):
                return error_data.get('error') or error_data.get('message') or default_error
        return default_error
    except Exception as e:
        print(f"Error parsing API response: {e}")
        return default_error

def handle_api_response(response, success_code=200, error_message="Operation failed"):
    """Enhanced API response handler with proper error handling"""
    try:
        if response.status_code == 401:
            if refresh_token():
                return jsonify({'error': 'Please retry the operation'}), 401
            return jsonify({'error': 'Authentication failed'}), 401
        elif response.status_code == 403:
            return jsonify({'error': 'Access forbidden'}), 403
        elif response.status_code == 404:
            return jsonify({'error': 'Resource not found'}), 404
        elif not response.ok:
            error = handle_api_error(response, error_message)
            return jsonify({'error': error}), response.status_code

        try:
            return response.json(), success_code
        except ValueError:
            if response.status_code == 204:
                return '', 204
            return jsonify({'error': 'Invalid JSON response'}), 500

    except Exception as e:
        print(f"Error handling API response: {e}")
        return jsonify({'error': error_message}), 500

@app.route('/')
def index():
    if 'access_token' in session:
        return redirect(url_for('dashboard'))
    return redirect(url_for('login'))

@app.route('/login', methods=['GET', 'POST'])
def login():
    if 'access_token' in session:
        return redirect(url_for('dashboard'))

    if request.method == 'POST':
        identifier = request.form.get('identifier')
        password = request.form.get('password')

        if not identifier or not password:
            flash('Please provide both identifier and password', 'error')
            return render_template('login.html')

        try:
            response = requests.post(
                LOGIN_URL,
                json={'identifier': identifier, 'password': password},
                timeout=REQUEST_TIMEOUT
            )

            if response.status_code == 200:
                data = response.json()
                session.permanent = True
                session['access_token'] = data['access_token']
                session['refresh_token'] = data['refresh_token']
                session['user'] = data['user']
                session['company_id'] = data['user'].get('company_id')
                session['token_expiry'] = time.time() + 3600  # Set token expiry to 1 hour
                return redirect(url_for('dashboard'))
            else:
                error_message = handle_api_error(response, 'Invalid credentials')
                flash(error_message, 'error')
        except requests.Timeout:
            flash('Login request timed out. Please try again.', 'error')
        except requests.ConnectionError:
            flash('Could not connect to the server. Please try again later.', 'error')
        except Exception as e:
            print(f"Login error: {e}")
            flash('An error occurred during login', 'error')

    return render_template('login.html')

@app.route('/logout')
@login_required
def logout():
    try:
        headers = get_auth_headers()
        requests.post(LOGOUT_URL, headers=headers, timeout=REQUEST_TIMEOUT)
    except Exception as e:
        print(f"Logout error: {e}")

    session.clear()
    return redirect(url_for('login'))

@app.route('/dashboard')
@login_required
def dashboard():
    return render_template('dashboard.html')

@app.route('/departments')
@login_required
def departments():
    return render_template('departments.html')

@app.route('/categories')
@login_required
def categories():
    headers = get_auth_headers()
    company_id = session.get('company_id')  
    if not company_id:
        return jsonify({'error': 'Company ID not found in session'}), 400

    response = requests.get(
        f"{DEPARTMENTS_URL}/companies/{company_id}/departments",
        headers=headers,
        timeout=REQUEST_TIMEOUT
    )
    departments = response.json()
    return render_template('categories.html',departments=departments)

@app.route('/documents')
@login_required
def documents():
    try:
        company_id = session.get('company_id')
        headers = get_auth_headers()
        response = requests.get(
            f"{DEPARTMENTS_URL}/companies/{company_id}/departments",
            headers=headers,
            timeout=REQUEST_TIMEOUT
        )
        departments = response.json()
        return render_template('documents.html',departments=departments)
    except Exception as e:
        logger.error(f"Unexpected error in department_categories: {e}")
    return render_template('documents.html')

@app.route('/document_types')
@login_required
def document_types():
    return render_template('document_types.html')

@app.route('/users')
@login_required
def users():
    return render_template('users.html')

@app.route('/departments/<department_id>/categories')
@login_required
def department_categories(department_id):
    headers = get_auth_headers()
    try:
        # Get department details
        logger.info(f"Fetching department details for ID: {department_id}")
        dept_response = requests.get(
            f"{DEPARTMENTS_URL}/{department_id}",
            headers=headers,
            timeout=REQUEST_TIMEOUT
        )
        if not dept_response.ok:
            logger.error(f"Failed to fetch department: {dept_response.status_code}")
            flash('Department not found', 'error')
            return redirect(url_for('departments'))

        department = dept_response.json()

        # Get categories for the department
        logger.info(f"Fetching categories for department ID: {department_id}")
        categories_response = requests.get(
            f"{CATEGORIES_URL}/departments/{department_id}/categories",
            headers=headers,
            timeout=REQUEST_TIMEOUT
        )

        if categories_response.ok:
            data = categories_response.json()
            categories = data.get('categories', [])
            logger.info(f"Successfully fetched {len(categories)} categories")
        else:
            logger.error(f"Failed to fetch categories: {categories_response.status_code}")
            categories = []
            flash('Error loading categories', 'error')

        return render_template('department_categories.html',
                             department=department,
                             categories=categories)
    except requests.Timeout:
        logger.error("Request timed out while fetching department categories")
        flash('Request timed out', 'error')
    except requests.ConnectionError:
        logger.error("Connection error while fetching department categories")
        flash('Failed to connect to server', 'error')
    except Exception as e:
        logger.error(f"Unexpected error in department_categories: {e}")
        flash('An unexpected error occurred', 'error')

    return redirect(url_for('departments'))

@app.route('/categories/<category_id>/document_types')
@login_required
def categories_document_types(category_id):
    headers = get_auth_headers()
    try:
        # Get department details
        logger.info(f"Fetching document types details for ID: {category_id}")
        doc_response = requests.get(
            f"{DOCUMENT_TYPES_URL}/categories/{category_id}/types",
            headers=headers,
            timeout=REQUEST_TIMEOUT
        )
        if not doc_response.ok:
            logger.error(f"Failed to fetch document types: {doc_response.status_code}")
            flash('Document types not found', 'error')
            return redirect(url_for('categories'))

        document_types = doc_response.json()

        # Get categories for the department

        categories_response = requests.get(
            f"{CATEGORIES_URL}/{category_id}",
            headers=headers,
            timeout=REQUEST_TIMEOUT
        )

        if categories_response.ok:
            logger.info(f"Successfully fetched {len(categories_response.json())} categories")
        else:
            logger.error(f"Failed to fetch categories: {categories_response.status_code}")
            categories = []
            flash('Error loading categories', 'error')

        category = categories_response.json()


        return render_template('category_document_types.html',
                             document_types=document_types,
                             category=category)
    except requests.Timeout:
        logger.error("Request timed out while fetching department categories")
        flash('Request timed out', 'error')
    except requests.ConnectionError:
        logger.error("Connection error while fetching department categories")
        flash('Failed to connect to server', 'error')
    except Exception as e:
        logger.error(f"Unexpected error in department_categories: {e}")
        flash('An unexpected error occurred', 'error')

    return redirect(url_for('departments'))

@app.route('/document_type/<document_type_id>/documents')
@login_required
def document_type_documents(document_type_id):
    headers = get_auth_headers()
    company_id = session.get('company_id')
    
    if not company_id:
        return jsonify({'error': 'Company ID not found in session'}), 400
  
    try:     
        response = requests.get(
             f"{DOCUMENT_TYPES_URL}/{document_type_id}",
             headers=headers,
             timeout=REQUEST_TIMEOUT
        )

        if not response.ok:
            logger.error(f"Failed to fetch document types: {response.status_code}")
            flash('Document types not found', 'error')
            return redirect(url_for('document_types'))

        document_type = response.json()

        categories_response = requests.get(
             f"{CATEGORIES_URL}/{document_type.get('category_id')}",
             headers=headers,
             timeout=REQUEST_TIMEOUT
        )

        if not categories_response.ok:
            logger.error(f"Failed to fetch category: {categories_response.status_code}")
            flash('Category not found', 'error')
            return redirect(url_for('document_types'))

        category = categories_response.json()

        return render_template('document_types_departments.html', document_type=document_type, category=category)
    except requests.Timeout:
        logger.error("Request timed out while fetching department_types")
        flash('Request timed out', 'error')
    except requests.ConnectionError:
        logger.error("Connection error while fetching department_types")
        flash('Failed to connect to server', 'error')
    except Exception as e:
        logger.error(f"Unexpected error in document_type_documents: {e}")
        flash('An unexpected error occurred', 'error')
    
    return redirect(url_for('departments'))

@app.route('/api/departments',methods=['GET','POST'])
@login_required
def departments_api():
    headers = get_auth_headers()
    company_id = session.get('company_id')
<<<<<<< HEAD
=======

>>>>>>> 5f9a3375
    if not company_id:
        return jsonify({'error': 'Company ID not found in session'}), 400

    if request.method == 'GET':  
        response = requests.get(
            f"{DEPARTMENTS_URL}/companies/{company_id}/departments",
            headers=headers,
            timeout=REQUEST_TIMEOUT
        )
        return handle_api_response(response, error_message='Failed to fetch departments')

    elif request.method == 'POST':
        # Obter o JSON enviado no corpo da requisição
        data = request.get_json()   
        name = data.get('name')
         # Build form data
        form_data = {
            "name": name,
            'company_id': company_id
        }
        response = requests.post(
            DEPARTMENTS_URL,
            headers=headers,
            json=form_data,
            timeout=REQUEST_TIMEOUT * 2  # Double timeout for file upload
        )

        return handle_api_response(response, success_code=201, error_message='Failed to create document')

@app.route('/api/departments/<department_id>',methods=['PUT','DELETE'])
@login_required
def departments_id(department_id):
    headers = get_auth_headers()
    company_id = session.get('company_id')

    if not company_id:
        return jsonify({'error': 'Company ID not found in session'}), 400

    if request.method == 'PUT': 
          # Obter o JSON enviado no corpo da requisição
        data = request.get_json()   
        name = data.get('name')
         # Build form data
        form_data = {
            "name": name,
            'company_id': company_id
        } 
        response = requests.put(
            f"{DEPARTMENTS_URL}/{department_id}",
            headers=headers,
            json=form_data,
            timeout=REQUEST_TIMEOUT
        )
        return handle_api_response(response, error_message='Failed to fetch departments')

    elif request.method == 'DELETE':
        response = requests.delete(
            f"{DEPARTMENTS_URL}/{department_id}",
            headers=headers,
            timeout=REQUEST_TIMEOUT * 2  # Double timeout for file upload
        )

        return handle_api_response(response, success_code=201, error_message='Failed to create departments')

@app.route('/api/categories',methods=['GET','POST'])
@login_required
def categories_api():
    headers = get_auth_headers()
    company_id = session.get('company_id')

    if not company_id:
        return jsonify({'error': 'Company ID not found in session'}), 400

    if request.method == 'GET':  
        response = requests.get(
            f"{CATEGORIES_URL}/companies/{company_id}/categories",
            headers=headers,
            timeout=REQUEST_TIMEOUT
        )
        return handle_api_response(response, error_message='Failed to fetch departments')

    elif request.method == 'POST':
        # Obter o JSON enviado no corpo da requisição
        data = request.get_json()   
        name = data.get('name')
        department_id = data.get('department_id')
         # Build form data
        form_data = {
            "name": name,
            "department_id" : department_id,
            'company_id': company_id
        }
        response = requests.post(
            CATEGORIES_URL,
            headers=headers,
            json=form_data,
            timeout=REQUEST_TIMEOUT * 2  # Double timeout for file upload
        )

        return handle_api_response(response, success_code=201, error_message='Failed to create document')

@app.route('/api/categories/<category_id>',methods=['PUT','DELETE'])
@login_required
def categories_id(category_id):
    headers = get_auth_headers()
    company_id = session.get('company_id')

    if not company_id:
        return jsonify({'error': 'Company ID not found in session'}), 400

    if request.method == 'PUT': 
          # Obter o JSON enviado no corpo da requisição
        data = request.get_json()   
        name = data.get('name')
        department_id = data.get('department_id')
         # Build form data
        form_data = {
            "name": name,
            "department_id" : department_id,
            'company_id': company_id
        } 
        response = requests.put(
            f"{CATEGORIES_URL}/{category_id}",
            headers=headers,
            json=form_data,
            timeout=REQUEST_TIMEOUT
        )
        return handle_api_response(response, error_message='Failed to fetch categories')

    elif request.method == 'DELETE':
        response = requests.delete(
            f"{CATEGORIES_URL}/{category_id}",
            headers=headers,
            timeout=REQUEST_TIMEOUT * 2  # Double timeout for file upload
        )

        return handle_api_response(response, success_code=204, error_message='Failed to create departments')

@app.route('/api/categories/departments/<department_id>/categories')
@login_required
def department_categories_api(department_id):
    headers = get_auth_headers()

    try:
        response = requests.get(
            f"{CATEGORIES_URL}/departments/{department_id}/categories",
            headers=headers,
            timeout=REQUEST_TIMEOUT
        )
        return handle_api_response(response, error_message='Failed to fetch categories')
    except requests.Timeout:
        return jsonify({'error': 'Request timed out'}), 504
    except requests.ConnectionError:
        return jsonify({'error': 'Failed to connect to server'}), 503
    except Exception as e:
        print(f"Error fetching department categories: {e}")
        return jsonify({'error': 'An unexpected error occurred'}), 500

@app.route('/api/document_types',methods=['GET','POST'])
@login_required
def document_types_api():
    headers = get_auth_headers()
    company_id = session.get('company_id')

    if not company_id:
        return jsonify({'error': 'Company ID not found in session'}), 400

    if request.method == 'GET':  
        response = requests.get(
            f"{DOCUMENT_TYPES_URL}/companies/{company_id}/types",
            headers=headers,
            timeout=REQUEST_TIMEOUT
        )
        return handle_api_response(response, error_message='Failed to fetch document types')

    elif request.method == 'POST':
        # Obter o JSON enviado no corpo da requisição
        data = request.get_json()   
        name = data.get('name')
        description = data.get('description')
        department_id = data.get('department_id')
        category_id = data.get('category_id')
         # Build form data
        form_data = {
            "name": name,
            "description" : description,
            "department_id" : department_id,
            "category_id" : category_id,
            'company_id': company_id
        }
        response = requests.post(
            DOCUMENT_TYPES_URL,
            headers=headers,
            json=form_data,
            timeout=REQUEST_TIMEOUT * 2  # Double timeout for file upload
        )

        return handle_api_response(response, success_code=201, error_message='Failed to create document types')

@app.route('/api/document_types/<document_types_id>',methods=['PUT','DELETE'])
@login_required
def document_types_id(document_types_id):
    headers = get_auth_headers()
    company_id = session.get('company_id')

    if not company_id:
        return jsonify({'error': 'Company ID not found in session'}), 400

    if request.method == 'PUT': 
          # Obter o JSON enviado no corpo da requisição
        data = request.get_json()   
        name = data.get('name')
        description = data.get('description')
        department_id = data.get('department_id')
        category_id = data.get('category_id')
         # Build form data
        form_data = {
            "name": name,
            "department_id" : department_id,
            "description" : description,
            "category_id" : category_id,
            'company_id': company_id
        } 
        response = requests.put(
            f"{DOCUMENT_TYPES_URL}/{document_types_id}",
            headers=headers,
            json=form_data,
            timeout=REQUEST_TIMEOUT
        )
        return handle_api_response(response, error_message='Failed to fetch document types')

    elif request.method == 'DELETE':
        response = requests.delete(
            f"{DOCUMENT_TYPES_URL}/{document_types_id}",
            headers=headers,
            timeout=REQUEST_TIMEOUT * 2  # Double timeout for file upload
        )

        return handle_api_response(response, success_code=204, error_message='Failed to delete document types')

@app.route('/api/document_types/categories/<category_id>/types')
@login_required
def category_document_types_api(category_id):
    headers = get_auth_headers()

    try:
        response = requests.get(
            f"{DOCUMENT_TYPES_URL}/categories/{category_id}/types",
            headers=headers,
            timeout=REQUEST_TIMEOUT
        )
        return handle_api_response(response, error_message='Failed to fetch document types')
    except requests.Timeout:
        return jsonify({'error': 'Request timed out'}), 504
    except requests.ConnectionError:
        return jsonify({'error': 'Failed to connect to server'}), 503
    except Exception as e:
        print(f"Error fetching category document types: {e}")
        return jsonify({'error': 'An unexpected error occurred'}), 500

@app.route('/api/users',methods=['GET','POST'])
@login_required
def users_api():
    headers = get_auth_headers()
    company_id = session.get('company_id')

    if not company_id:
        return jsonify({'error': 'Company ID not found in session'}), 400

    if request.method == 'GET':  
        params = {
            'page': request.args.get('page', 1),
            'per_page': request.args.get('per_page', 10),
            'company_id': company_id,
            'cpf': request.args.get('cpf'),
            'email': request.args.get('email'),
            'status': 'active'
        }       
        # Remove None values
        params = {k: v for k, v in params.items() if v is not None}

        response = requests.get(
            USERS_URL,
            headers=headers,
            params=params,
            timeout=REQUEST_TIMEOUT
        )
        return handle_api_response(response, error_message='Failed to fetch users')

    elif request.method == 'POST':
        # Obter o JSON enviado no corpo da requisição
        data = request.get_json()   
        name = data.get('name')
        email = data.get('email')
        cpf = data.get('cpf')
        phone = data.get('phone')
        password = data.get('password')
        role = data.get('role')
         # Build form data
        form_data = {
            "name": name,
            "email" : email,
            "cpf" : cpf,
            "phone" : phone,
            "password" : password,
            "role" : role,
            "status": "active",
            'company_id': company_id
        }
        response = requests.post(
            USERS_URL,
            headers=headers,
            json=form_data,
            timeout=REQUEST_TIMEOUT * 2  # Double timeout for file upload
        )

        return handle_api_response(response, success_code=201, error_message='Failed to create user')

@app.route('/api/users/<users_id>',methods=['PUT','DELETE'])
@login_required
def users_id(users_id):
    headers = get_auth_headers()
    company_id = session.get('company_id')

    if not company_id:
        return jsonify({'error': 'Company ID not found in session'}), 400

    if request.method == 'PUT': 

        response = requests.get(
            f"{USERS_URL}/{users_id}",
            headers=headers,
            timeout=REQUEST_TIMEOUT
        )
        if not response.ok:
            logger.error(f"Failed to fetch document types: {response.status_code}")
            return jsonify({'error': 'USER not found '}), response.status_code

        user = response.json() 

          # Obter o JSON enviado no corpo da requisição
        data = request.get_json() 
        name = data.get('name')
        email = data.get('email')
        phone = data.get('phone')
        password = user['password']
        role = data.get('role') 

        form_data = {
            "name": name,
            "email" : email,
            "phone" : phone,
            "password" : password,
            "role" : role,
            "status": "active",
            'company_id': company_id
        }

        response = requests.put(
            f"{USERS_URL}/{users_id}",
            headers=headers,
            json=form_data,
            timeout=REQUEST_TIMEOUT
        )
        return handle_api_response(response, error_message='Failed to fetch Users') 
    elif request.method == 'DELETE':
        response = requests.delete(
            f"{USERS_URL}/{users_id}",
            headers=headers,
            timeout=REQUEST_TIMEOUT * 2  # Double timeout for file upload
        )

        return handle_api_response(response, success_code=204, error_message='Failed to Delete user')    

@app.route('/api/documents')
@login_required
def documents_api():
    headers = get_auth_headers()
    company_id = session.get('company_id')

    if not company_id:
        return jsonify({'error': 'Company ID not found in session'}), 400

    try:
        params = {
            'page': request.args.get('page', 1),
            'per_page': request.args.get('per_page', 9),
            'department_id': request.args.get('department_id'),
            'category_id': request.args.get('category_id'),
            'document_type_id': request.args.get('document_type_id'),
            'user_cpf': request.args.get('user_cpf'),
            'company_id': company_id
        }

        # Remove None values
        params = {k: v for k, v in params.items() if v is not None}

        response = requests.get(
            f"{DOCUMENTS_URL}",
            headers=headers,
            params=params,
            timeout=REQUEST_TIMEOUT
        )
        return handle_api_response(response, error_message='Failed to fetch documents')
    except requests.Timeout:
        return jsonify({'error': 'Request timed out'}), 504
    except requests.ConnectionError:
        return jsonify({'error': 'Failed to connect to server'}), 503
    except Exception as e:
        print(f"Error fetching documents: {e}")
        return jsonify({'error': 'An unexpected error occurred'}), 500

@app.route('/api/documents', methods=['POST'])
@login_required
def create_document():
    headers = get_auth_headers()
    company_id = session.get('company_id')

    if not company_id:
        return jsonify({'error': 'Company ID not found in session'}), 400

    try:
        if 'file' not in request.files:
            return jsonify({'error': 'No file uploaded'}), 400

        file = request.files['file']
        if not file.filename:
            return jsonify({'error': 'No file selected'}), 400

        if not allowed_file(file.filename):
            return jsonify({'error': 'File type not allowed'}), 400

        # Build form data
        form_data = {
            'company_id': company_id,
            'titulo': request.form.get('titulo'),
            'department_id': request.form.get('department_id'),
            'category_id': request.form.get('category_id'),
            'document_type_id': request.form.get('document_type_id'),
            'user_id': request.form.get('user_id')
        }

        # Validate required fields
        required_fields = ['department_id', 'category_id', 'document_type_id', 'user_id']
        missing_fields = [field for field in required_fields if not form_data.get(field)]
        if missing_fields:
            return jsonify({'error': f'Missing required fields: {", ".join(missing_fields)}'}), 400

        # Create files dictionary with proper file object
        files = {'file': (secure_filename(file.filename), file, file.content_type)}
        upload_headers = headers.copy()
        upload_headers.pop('Content-Type', None)

        response = requests.post(
                    DOCUMENTS_URL,
                    headers=upload_headers,
                    data=form_data,
                    files=files,
                    timeout=REQUEST_TIMEOUT * 2  # Double timeout for file upload
                )
        return handle_api_response(response, success_code=201, error_message='Failed to create document')
    except requests.Timeout:
        return jsonify({'error': 'Request timed out'}), 504
    except requests.ConnectionError:
        return jsonify({'error': 'Failed to connect to server'}), 503
    except Exception as e:
        print(f"Error creating document: {e}")
        return jsonify({'error': 'An unexpected error occurred'}), 500

@app.route('/api/documents/<document_id>', methods=['DELETE'])
@login_required
def delete_document(document_id):
    headers = get_auth_headers()
    try:
        response = requests.delete(
            f"{DOCUMENTS_URL}/{document_id}",
            headers=headers,
            timeout=REQUEST_TIMEOUT
        )

        if response.status_code == 204:
            return '', 204

        return handle_api_response(response, error_message='Failed to delete document')
    except requests.Timeout:
        return jsonify({'error': 'Request timed out'}), 504
    except requests.ConnectionError:
        return jsonify({'error': 'Failed to connect to server'}), 503
    except Exception as e:
        print(f"Error deleting document: {e}")
        return jsonify({'error': 'An unexpected error occurred'}), 500

if __name__ == "__main__":
    app.run(host="0.0.0.0", port=5000, debug=True)<|MERGE_RESOLUTION|>--- conflicted
+++ resolved
@@ -400,10 +400,6 @@
 def departments_api():
     headers = get_auth_headers()
     company_id = session.get('company_id')
-<<<<<<< HEAD
-=======
-
->>>>>>> 5f9a3375
     if not company_id:
         return jsonify({'error': 'Company ID not found in session'}), 400
 
